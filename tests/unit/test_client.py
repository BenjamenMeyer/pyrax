--- conflicted
+++ resolved
@@ -8,11 +8,7 @@
 import requests
 import unittest
 
-<<<<<<< HEAD
 from six.moves import urllib
-=======
-from six.moves.urllib.parse import quote
->>>>>>> 1b3be9c9
 
 from mock import patch
 from mock import MagicMock as Mock

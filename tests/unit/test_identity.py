#!/usr/bin/env python
# -*- coding: utf-8 -*-

import datetime
import json
import os
import random
import sys
import unittest
<<<<<<< HEAD
=======

from six import StringIO
>>>>>>> 1b3be9c9

from mock import MagicMock as Mock
from mock import patch

import pyrax
import pyrax.utils as utils
import pyrax.exceptions as exc
from pyrax import base_identity
from pyrax.identity import rax_identity

from pyrax import fakes


class DummyResponse(object):
    def read(self):
        pass

    def readline(self):
        pass


class IdentityTest(unittest.TestCase):
    def __init__(self, *args, **kwargs):
        super(IdentityTest, self).__init__(*args, **kwargs)
        self.username = "TESTUSER"
        self.password = "TESTPASSWORD"
        self.base_identity_class = base_identity.BaseIdentity
        self.keystone_identity_class = pyrax.keystone_identity.KeystoneIdentity
        self.rax_identity_class = pyrax.rax_identity.RaxIdentity
        self.id_classes = {"keystone": self.keystone_identity_class,
                "rackspace": self.rax_identity_class}

    def _get_clean_identity(self):
        return self.rax_identity_class()

    def setUp(self):
        self.identity = fakes.FakeIdentity()
        self.service = fakes.FakeIdentityService(self.identity)

    def tearDown(self):
        pass

    def test_svc_repr(self):
        svc = self.service
        rep = svc.__repr__()
        self.assertTrue(svc.service_type in rep)

    def test_svc_ep_for_region(self):
        svc = self.service
        region = utils.random_unicode().upper()
        bad_region = utils.random_unicode().upper()
        good_url = utils.random_unicode()
        bad_url = utils.random_unicode()
        good_ep = fakes.FakeEndpoint({"public_url": good_url}, svc.service_type,
                region, self.identity)
        bad_ep = fakes.FakeEndpoint({"public_url": bad_url}, svc.service_type,
                bad_region, self.identity)
        svc.endpoints = utils.DotDict({region: good_ep, bad_region: bad_ep})
        ep = svc._ep_for_region(region)
        self.assertEqual(ep, good_ep)

    def test_svc_ep_for_region_all(self):
        svc = self.service
        region = "ALL"
        good_url = utils.random_unicode()
        bad_url = utils.random_unicode()
        good_ep = fakes.FakeEndpoint({"public_url": good_url}, svc.service_type,
                region, self.identity)
        bad_ep = fakes.FakeEndpoint({"public_url": bad_url}, svc.service_type,
                region, self.identity)
        svc.endpoints = utils.DotDict({region: good_ep, "other": bad_ep})
        ep = svc._ep_for_region("notthere")
        self.assertEqual(ep, good_ep)

    def test_svc_ep_for_region_not_found(self):
        svc = self.service
        region = utils.random_unicode().upper()
        good_url = utils.random_unicode()
        bad_url = utils.random_unicode()
        good_ep = fakes.FakeEndpoint({"public_url": good_url}, svc.service_type,
                region, self.identity)
        bad_ep = fakes.FakeEndpoint({"public_url": bad_url}, svc.service_type,
                region, self.identity)
        svc.endpoints = utils.DotDict({region: good_ep, "other": bad_ep})
        ep = svc._ep_for_region("notthere")
        self.assertIsNone(ep)

    def test_svc_get_client(self):
        svc = self.service
        clt = utils.random_unicode()
        region = utils.random_unicode()

        class FakeEPForRegion(object):
            client = clt

        svc._ep_for_region = Mock(return_value=FakeEPForRegion())
        ret = svc.get_client(region)
        self.assertEqual(ret, clt)

    def test_svc_get_client_none(self):
        svc = self.service
        region = utils.random_unicode()
        svc._ep_for_region = Mock(return_value=None)
        self.assertRaises(exc.NoEndpointForRegion, svc.get_client, region)

    def test_svc_regions(self):
        svc = self.service
        key1 = utils.random_unicode()
        val1 = utils.random_unicode()
        key2 = utils.random_unicode()
        val2 = utils.random_unicode()
        svc.endpoints = {key1: val1, key2: val2}
        regions = svc.regions
        self.assertEqual(len(regions), 2)
        self.assertTrue(key1 in regions)
        self.assertTrue(key2 in regions)

    def test_ep_get_client_already_failed(self):
        svc = self.service
        ep_dict = {"publicURL": "http://example.com", "tenantId": "aa"}
        rgn = utils.random_unicode().upper()
        ep = fakes.FakeEndpoint(ep_dict, svc, rgn, self.identity)
        ep._client = exc.NoClientForService()
        self.assertRaises(exc.NoClientForService, ep._get_client)

    def test_ep_get_client_exists(self):
        svc = self.service
        ep_dict = {"publicURL": "http://example.com", "tenantId": "aa"}
        rgn = utils.random_unicode().upper()
        ep = fakes.FakeEndpoint(ep_dict, svc, rgn, self.identity)
        clt = utils.random_unicode()
        ep._client = clt
        ret = ep._get_client()
        self.assertEqual(ret, clt)

    def test_ep_get_client_none(self):
        svc = self.service
        ep_dict = {"publicURL": "http://example.com", "tenantId": "aa"}
        rgn = utils.random_unicode().upper()
        ep = fakes.FakeEndpoint(ep_dict, svc, rgn, self.identity)
        sav = pyrax.client_class_for_service
        pyrax.client_class_for_service = Mock(return_value=None)
        self.assertRaises(exc.NoClientForService, ep._get_client)
        pyrax.client_class_for_service = sav

    def test_ep_get_client_no_url(self):
        svc = self.service
        ep_dict = {"publicURL": "http://example.com", "tenantId": "aa"}
        rgn = utils.random_unicode().upper()
        ep = fakes.FakeEndpoint(ep_dict, svc, rgn, self.identity)
        sav = pyrax.client_class_for_service
        ep.public_url = None
        pyrax.client_class_for_service = Mock(return_value=object)
        self.assertRaises(exc.NoEndpointForService, ep._get_client)
        pyrax.client_class_for_service = sav

    def test_ep_get_client(self):
        svc = self.service
        ep_dict = {"publicURL": "http://example.com", "tenantId": "aa"}
        rgn = utils.random_unicode().upper()
        ep = fakes.FakeEndpoint(ep_dict, svc, rgn, self.identity)
        sav = pyrax.client_class_for_service
        ep.public_url = utils.random_unicode()
        pyrax.client_class_for_service = Mock(return_value=object)
        fake = utils.random_unicode()
        ep._create_client = Mock(return_value=fake)
        ret = ep._get_client()
        self.assertEqual(ret, fake)
        self.assertEqual(ep._client, fake)
        pyrax.client_class_for_service = sav

    def test_ep_get_new_client(self):
        svc = self.service
        ep_dict = {"publicURL": "http://example.com", "tenantId": "aa"}
        rgn = utils.random_unicode().upper()
        ep = fakes.FakeEndpoint(ep_dict, svc, rgn, self.identity)
        ep._get_client = Mock()
        ep.get_new_client()
        ep._get_client.assert_called_once_with(public=True, cached=False)

    def test_ep_get(self):
        svc = self.service
        pub = utils.random_unicode()
        priv = utils.random_unicode()
        ep_dict = {"publicURL": pub, "privateURL": priv, "tenantId": "aa"}
        rgn = utils.random_unicode().upper()
        ep = fakes.FakeEndpoint(ep_dict, svc, rgn, self.identity)
        ret = ep.get("public")
        self.assertEqual(ret, pub)
        ret = ep.get("private")
        self.assertEqual(ret, priv)
        self.assertRaises(ValueError, ep.get, "invalid")

    def test_ep_getattr(self):
        svc = self.service
        pub = utils.random_unicode()
        priv = utils.random_unicode()
        ep_dict = {"publicURL": pub, "privateURL": priv, "tenantId": "aa"}
        rgn = utils.random_unicode().upper()
        ep = fakes.FakeEndpoint(ep_dict, svc, rgn, self.identity)
        svc_att = "exists"
        att_val = utils.random_unicode()
        setattr(svc, svc_att, att_val)
        ep._get_client = Mock(return_value=svc)
        ret = ep.exists
        self.assertEqual(ret, att_val)
        self.assertRaises(AttributeError, getattr, ep, "bogus")

    def test_ep_client_prop(self):
        svc = self.service
        pub = utils.random_unicode()
        priv = utils.random_unicode()
        ep_dict = {"publicURL": pub, "privateURL": priv, "tenantId": "aa"}
        rgn = utils.random_unicode().upper()
        ep = fakes.FakeEndpoint(ep_dict, svc, rgn, self.identity)
        clt = utils.random_unicode()
        ep._get_client = Mock(return_value=clt)
        ret = ep.client
        self.assertEqual(ret, clt)

    def test_ep_client_private_prop(self):
        svc = self.service
        pub = utils.random_unicode()
        priv = utils.random_unicode()
        ep_dict = {"publicURL": pub, "privateURL": priv, "tenantId": "aa"}
        rgn = utils.random_unicode().upper()
        ep = fakes.FakeEndpoint(ep_dict, svc, rgn, self.identity)
        clt = utils.random_unicode()
        ep._get_client = Mock(return_value=clt)
        ret = ep.client_private
        self.assertEqual(ret, clt)

    def test_ep_create_client_compute(self):
        svc = self.service
        pub = utils.random_unicode()
        priv = utils.random_unicode()
        ep_dict = {"publicURL": pub, "privateURL": priv, "tenantId": "aa"}
        rgn = utils.random_unicode().upper()
        ep = fakes.FakeEndpoint(ep_dict, svc, rgn, self.identity)
        vssl = random.choice((True, False))
        public = random.choice((True, False))
        sav_gs = pyrax.get_setting
        pyrax.get_setting = Mock(return_value=vssl)
        sav_conn = pyrax.connect_to_cloudservers
        fake_client = fakes.FakeClient()
        fake_client.identity = self.identity
        pyrax.connect_to_cloudservers = Mock(return_value=fake_client)
        ep.service = "compute"
        ret = ep._create_client(None, None, public)
        self.assertEqual(ret, fake_client)
        pyrax.connect_to_cloudservers.assert_called_once_with(region=ep.region,
                context=ep.identity)
        pyrax.connect_to_cloudservers = sav_conn
        pyrax.get_setting = sav_gs

    def test_ep_create_client_all_other(self):
        svc = self.service
        pub = utils.random_unicode()
        priv = utils.random_unicode()
        ep_dict = {"publicURL": pub, "privateURL": priv, "tenantId": "aa"}
        rgn = utils.random_unicode().upper()
        ep = fakes.FakeEndpoint(ep_dict, svc, rgn, self.identity)
        vssl = random.choice((True, False))
        public = random.choice((True, False))
        url = utils.random_unicode()
        sav_gs = pyrax.get_setting
        pyrax.get_setting = Mock(return_value=vssl)

        class FakeClientClass(object):
            def __init__(self, identity, region_name, management_url,
                    verify_ssl):
                self.identity = identity
                self.region_name = region_name
                self.management_url = management_url
                self.verify_ssl = verify_ssl

        ret = ep._create_client(FakeClientClass, url, public)
        self.assertTrue(isinstance(ret, FakeClientClass))
        pyrax.get_setting = sav_gs

    def test_init(self):
        for cls in self.id_classes.values():
            ident = cls(username=self.username, password=self.password)
            self.assertEqual(ident.username, self.username)
            self.assertEqual(ident.password, self.password)
            self.assertIsNone(ident.token)
            self.assertIsNone(ident._creds_file)

    def test_auth_with_token_name(self):
        for cls in self.id_classes.values():
            ident = cls()
            tok = utils.random_unicode()
            nm = utils.random_unicode()
            resp = fakes.FakeIdentityResponse()
            # Need to stuff this into the standard response
            sav = resp.content["access"]["user"]["name"]
            resp.content["access"]["user"]["name"] = nm
            ident.method_post = Mock(return_value=(resp, resp.json()))
            ident.auth_with_token(tok, tenant_name=nm)
            ident.method_post.assert_called_once_with("tokens",
                    headers={'Content-Type': 'application/json', 'Accept':
                    'application/json'}, std_headers=False, data={'auth':
                    {'token': {'id': tok}, 'tenantName': nm}})
            self.assertEqual(ident.username, nm)
            resp.content["access"]["user"]["name"] = sav

    def test_auth_with_token_id(self):
        for cls in self.id_classes.values():
            ident = cls()
            tok = utils.random_unicode()
            tenant_id = utils.random_unicode()
            resp = fakes.FakeIdentityResponse()
            # Need to stuff this into the standard response
            sav = resp.content["access"]["token"]["tenant"]["id"]
            resp.content["access"]["token"]["tenant"]["id"] = tenant_id
            ident.method_post = Mock(return_value=(resp, resp.json()))
            ident.auth_with_token(tok, tenant_id=tenant_id)
            ident.method_post.assert_called_once_with("tokens",
                    headers={'Content-Type': 'application/json', 'Accept':
                    'application/json'}, std_headers=False, data={'auth':
                    {'token': {'id': tok}, 'tenantId': tenant_id}})
            self.assertEqual(ident.tenant_id, tenant_id)
            resp.content["access"]["token"]["tenant"]["id"] = sav

    def test_auth_with_token_without_tenant_id(self):
        for cls in self.id_classes.values():
            ident = cls()
            tok = utils.random_unicode()
            tenant_id = None
            resp = fakes.FakeIdentityResponse()
            # Need to stuff this into the standard response
            sav = resp.content["access"]["token"]["tenant"]["id"]
            resp.content["access"]["token"]["tenant"]["id"] = tenant_id
            ident.method_post = Mock(return_value=(resp, resp.json()))
            ident.auth_with_token(tok, tenant_id=tenant_id)
            ident.method_post.assert_called_once_with("tokens",
                    headers={'Content-Type': 'application/json', 'Accept':
                    'application/json'}, std_headers=False, data={'auth':
                    {'token': {'id': tok}}})
            self.assertEqual(ident.tenant_id, tenant_id)
            resp.content["access"]["token"]["tenant"]["id"] = sav

    def test_auth_with_token_id_auth_fail(self):
        for cls in self.id_classes.values():
            ident = cls()
            tok = utils.random_unicode()
            tenant_id = utils.random_unicode()
            resp = fakes.FakeIdentityResponse()
            resp.status_code = 401
            ident.method_post = Mock(return_value=(resp, resp.json()))
            self.assertRaises(exc.AuthenticationFailed, ident.auth_with_token,
                    tok, tenant_id=tenant_id)

    def test_auth_with_token_id_auth_fail_general(self):
        for cls in self.id_classes.values():
            ident = cls()
            tok = utils.random_unicode()
            tenant_id = utils.random_unicode()
            resp = fakes.FakeIdentityResponse()
            resp.status_code = 499
            resp.reason = "fake"
            resp.json = Mock(return_value={"error": {"message": "fake"}})
            ident.method_post = Mock(return_value=(resp, resp.json()))
            self.assertRaises(exc.AuthenticationFailed, ident.auth_with_token,
                    tok, tenant_id=tenant_id)

    def test_auth_with_token_rax(self):
        ident = self.rax_identity_class()
        mid = utils.random_unicode()
        oid = utils.random_unicode()
        token = utils.random_unicode()

        class FakeResp(object):
            info = None

            def json(self):
                return self.info

        resp_main = FakeResp()
        resp_main_body = {"access": {
                "serviceCatalog": [{"a": "a", "name": "a", "type": "a"},
                        {"b": "b", "name": "b", "type": "b"}],
                "user": {"roles":
                        [{"tenantId": oid, "name": "object-store:default"}],
                }}}
        ident._call_token_auth = Mock(return_value=(resp_main, resp_main_body))

        def fake_parse(dct):
            svcs = dct.get("access", {}).get("serviceCatalog", {})
            pyrax.services = [svc["name"] for svc in svcs]

        ident._parse_response = fake_parse
        ident.auth_with_token(token, tenant_id=mid)
        ident._call_token_auth.assert_called_with(token, oid, None)
        self.assertTrue("a" in pyrax.services)
        self.assertTrue("b" in pyrax.services)

    def test_get_client(self):
        ident = self.identity
        ident.authenticated = True
        svc = "fake"
        region = utils.random_unicode()
        pub = utils.random_unicode()
        priv = utils.random_unicode()
        ep_dict = {"publicURL": pub, "privateURL": priv, "tenantId": "aa"}
        rgn = "FOO"
        clt = fakes.FakeClient()
        ep = fakes.FakeEndpoint(ep_dict, svc, rgn, self.identity)
        ep._get_client = Mock(return_value=clt)
        ident.services[svc].endpoints = {region: ep}
        ret = ident.get_client(svc, region)
        self.assertEqual(ret, clt)

    @patch("pyrax.base_identity.BaseIdentity.get_client")
    def test_get_client_rax(self, mock_get_client):
        from pyrax.cloudnetworks import CloudNetworkClient
        ident = self.rax_identity_class()
        region = utils.random_unicode()
        service = "networks"
        ident.get_client(service, region)
        mock_get_client.assert_called_with("compute", region, public=True,
                cached=True, client_class=CloudNetworkClient)
        # Check with any other service
        service = utils.random_unicode()
        ident.get_client(service, region)
        mock_get_client.assert_called_with(service, region, public=True,
                cached=True, client_class=None)

    def test_get_client_unauthenticated(self):
        ident = self.identity
        ident.authenticated = False
        svc = "fake"
        region = utils.random_unicode()
        pub = utils.random_unicode()
        priv = utils.random_unicode()
        ep_dict = {"publicURL": pub, "privateURL": priv, "tenantId": "aa"}
        rgn = "FOO"
        clt = fakes.FakeClient()
        ep = fakes.FakeEndpoint(ep_dict, svc, rgn, self.identity)
        ep._get_client = Mock(return_value=clt)
        ident.services[svc].endpoints = {region: ep}
        self.assertRaises(exc.NotAuthenticated, ident.get_client, svc, region)

    def test_get_client_private(self):
        ident = self.identity
        ident.authenticated = True
        svc = "fake"
        region = utils.random_unicode()
        pub = utils.random_unicode()
        priv = utils.random_unicode()
        ep_dict = {"publicURL": pub, "privateURL": priv, "tenantId": "aa"}
        rgn = "FOO"
        clt = fakes.FakeClient()
        ep = fakes.FakeEndpoint(ep_dict, svc, rgn, self.identity)
        ep._get_client = Mock(return_value=clt)
        ident.services[svc].endpoints = {region: ep}
        ret = ident.get_client(svc, region, public=False)
        self.assertEqual(ret, clt)
        ep._get_client.assert_called_once_with(cached=True, public=False,
                client_class=None)

    @patch("pyrax.client_class_for_service")
    def test_get_client_no_cache(self, mock_ccfs):
        ident = self.identity
        ident.authenticated = True
        svc = "fake"
        region = utils.random_unicode()
        pub = utils.random_unicode()
        priv = utils.random_unicode()
        ep_dict = {"publicURL": pub, "privateURL": priv, "tenantId": "aa"}
        rgn = "FOO"
        clt_class = fakes.FakeClient
        ep = fakes.FakeEndpoint(ep_dict, svc, rgn, self.identity)
        mock_ccfs.return_value = clt_class
        ident.services[svc].endpoints = {region: ep}
        ret = ident.get_client(svc, region, cached=False)
        self.assertTrue(isinstance(ret, clt_class))
        mock_ccfs.assert_called_once_with(svc)

    def test_get_client_no_client(self):
        ident = self.identity
        ident.authenticated = True
        svc = "fake"
        region = utils.random_unicode()
        pub = utils.random_unicode()
        priv = utils.random_unicode()
        ep_dict = {"publicURL": pub, "privateURL": priv, "tenantId": "aa"}
        rgn = "FOO"
        ep = fakes.FakeEndpoint(ep_dict, svc, rgn, self.identity)
        ep._get_client = Mock(return_value=None)
        ident.services[svc].endpoints = {region: ep}
        self.assertRaises(exc.NoSuchClient, ident.get_client, svc, region)

    def test_set_credentials(self):
        for cls in self.id_classes.values():
            ident = cls()
            ident.authenticate = Mock()
            ident.set_credentials(self.username, self.password,
                    authenticate=True)
            self.assertEqual(ident.username, self.username)
            self.assertEqual(ident.password, self.password)
            self.assertIsNone(ident.token)
            self.assertIsNone(ident._creds_file)
            ident.authenticate.assert_called_once_with()

    def test_set_credential_file(self):
        ident = self.rax_identity_class()
        user = "fakeuser"
        # Use percent signs in key to ensure it doesn't get interpolated.
        key = "fake%api%key"
        ident.authenticate = Mock()
        with utils.SelfDeletingTempfile() as tmpname:
            with open(tmpname, "wb") as ff:
                ff.write("[rackspace_cloud]\n")
                ff.write("username = %s\n" % user)
                ff.write("api_key = %s\n" % key)
            ident.set_credential_file(tmpname, authenticate=True)
        self.assertEqual(ident.username, user)
        self.assertEqual(ident.password, key)
        # Using 'password' instead of 'api_key'
        with utils.SelfDeletingTempfile() as tmpname:
            with open(tmpname, "wb") as ff:
                ff.write("[rackspace_cloud]\n")
                ff.write("username = %s\n" % user)
                ff.write("password = %s\n" % key)
            ident.set_credential_file(tmpname)
        self.assertEqual(ident.username, user)
        self.assertEqual(ident.password, key)
        # File doesn't exist
        self.assertRaises(exc.FileNotFound, ident.set_credential_file,
                "doesn't exist")
        # Missing section
        with utils.SelfDeletingTempfile() as tmpname:
            with open(tmpname, "wb") as ff:
                ff.write("user = x\n")
            self.assertRaises(exc.InvalidCredentialFile,
                    ident.set_credential_file, tmpname)
        # Incorrect section
        with utils.SelfDeletingTempfile() as tmpname:
            with open(tmpname, "wb") as ff:
                ff.write("[bad_section]\nusername = x\napi_key = y\n")
            self.assertRaises(exc.InvalidCredentialFile,
                    ident.set_credential_file, tmpname)
        # Incorrect option
        with utils.SelfDeletingTempfile() as tmpname:
            with open(tmpname, "wb") as ff:
                ff.write("[rackspace_cloud]\nuserbad = x\napi_key = y\n")
            self.assertRaises(exc.InvalidCredentialFile,
                    ident.set_credential_file, tmpname)

    def test_set_credential_file_keystone(self):
        ident = pyrax.keystone_identity.KeystoneIdentity(username=self.username,
                password=self.password)
        user = "fakeuser"
        password = "fakeapikey"
        tenant_id = "faketenantid"
        with utils.SelfDeletingTempfile() as tmpname:
            with file(tmpname, "wb") as ff:
                ff.write("[keystone]\n")
                ff.write("username = %s\n" % user)
                ff.write("password = %s\n" % password)
                ff.write("tenant_id = %s\n" % tenant_id)
            ident.set_credential_file(tmpname)
        self.assertEqual(ident.username, user)
        self.assertEqual(ident.password, password)

    def test_keyring_auth_no_keyring(self):
        ident = self.identity
        sav = pyrax.base_identity.keyring
        pyrax.base_identity.keyring = None
        self.assertRaises(exc.KeyringModuleNotInstalled, ident.keyring_auth)
        pyrax.base_identity.keyring = sav

    def test_keyring_auth_no_username(self):
        ident = self.identity
        sav = pyrax.get_setting
        pyrax.get_setting = Mock(return_value=None)
        self.assertRaises(exc.KeyringUsernameMissing, ident.keyring_auth)
        pyrax.get_setting = sav

    def test_keyring_auth_no_password(self):
        ident = self.identity
        sav = pyrax.base_identity.keyring.get_password
        pyrax.base_identity.keyring.get_password = Mock(return_value=None)
        self.assertRaises(exc.KeyringPasswordNotFound, ident.keyring_auth,
                "fake")
        pyrax.base_identity.keyring.get_password = sav

    def test_keyring_auth_apikey(self):
        ident = self.identity
        ident.authenticate = Mock()
        sav = pyrax.base_identity.keyring.get_password
        pw = utils.random_unicode()
        pyrax.base_identity.keyring.get_password = Mock(return_value=pw)
        user = utils.random_unicode()
        ident._creds_style = "apikey"
        ident.keyring_auth(username=user)
        ident.authenticate.assert_called_once_with(username=user, api_key=pw)
        pyrax.base_identity.keyring.get_password = sav

    def test_keyring_auth_password(self):
        ident = self.identity
        ident.authenticate = Mock()
        sav = pyrax.base_identity.keyring.get_password
        pw = utils.random_unicode()
        pyrax.base_identity.keyring.get_password = Mock(return_value=pw)
        user = utils.random_unicode()
        ident._creds_style = "password"
        ident.keyring_auth(username=user)
        ident.authenticate.assert_called_once_with(username=user, password=pw)
        pyrax.base_identity.keyring.get_password = sav

    def test_get_extensions(self):
        ident = self.identity
        v1 = utils.random_unicode()
        v2 = utils.random_unicode()
        resp_body = {"extensions": {"values": [v1, v2]}}
        ident.method_get = Mock(return_value=(None, resp_body))
        ret = ident.get_extensions()
        self.assertEqual(ret, [v1, v2])

    def test_get_credentials_rax(self):
        ident = self.rax_identity_class(username=self.username,
                api_key=self.password)
        ident._creds_style = "apikey"
        creds = ident._format_credentials()
        user = creds["auth"]["RAX-KSKEY:apiKeyCredentials"]["username"]
        key = creds["auth"]["RAX-KSKEY:apiKeyCredentials"]["apiKey"]
        self.assertEqual(self.username, user)
        self.assertEqual(self.password, key)

    def test_get_credentials_rax_password(self):
        ident = self.rax_identity_class(username=self.username,
                password=self.password)
        ident._creds_style = "password"
        creds = ident._format_credentials()
        user = creds["auth"]["passwordCredentials"]["username"]
        key = creds["auth"]["passwordCredentials"]["password"]
        self.assertEqual(self.username, user)
        self.assertEqual(self.password, key)

    def test_get_credentials_keystone(self):
        ident = self.keystone_identity_class(username=self.username,
                password=self.password)
        creds = ident._format_credentials()
        user = creds["auth"]["passwordCredentials"]["username"]
        key = creds["auth"]["passwordCredentials"]["password"]
        self.assertEqual(self.username, user)
        self.assertEqual(self.password, key)

    def test_authenticate(self):
        savrequest = pyrax.http.request
        fake_resp = fakes.FakeIdentityResponse()
        fake_body = fakes.fake_identity_response
        pyrax.http.request = Mock(return_value=(fake_resp, fake_body))
        for cls in self.id_classes.values():
            ident = cls()
            if cls is self.keystone_identity_class:
                # Necessary for testing to avoid NotImplementedError.
                utils.add_method(ident, lambda self: "", "_get_auth_endpoint")
            ident.authenticate()
        pyrax.http.request = savrequest

    def test_authenticate_fail_creds(self):
        ident = self.rax_identity_class(username="BAD", password="BAD")
        savrequest = pyrax.http.request
        fake_resp = fakes.FakeIdentityResponse()
        fake_resp.status_code = 401
        fake_body = fakes.fake_identity_response
        pyrax.http.request = Mock(return_value=(fake_resp, fake_body))
        self.assertRaises(exc.AuthenticationFailed, ident.authenticate)
        pyrax.http.request = savrequest

    def test_authenticate_fail_other(self):
        ident = self.rax_identity_class(username="BAD", password="BAD")
        savrequest = pyrax.http.request
        fake_resp = fakes.FakeIdentityResponse()
        fake_resp.status_code = 500
        fake_body = {u'unauthorized': {
                u'message': u'Username or api key is invalid', u'code': 500}}
        pyrax.http.request = Mock(return_value=(fake_resp, fake_body))
        self.assertRaises(exc.InternalServerError, ident.authenticate)
        pyrax.http.request = savrequest

    def test_authenticate_fail_no_message(self):
        ident = self.rax_identity_class(username="BAD", password="BAD")
        savrequest = pyrax.http.request
        fake_resp = fakes.FakeIdentityResponse()
        fake_resp.status_code = 500
        fake_body = {u'unauthorized': {
                u'bogus': u'Username or api key is invalid', u'code': 500}}
        pyrax.http.request = Mock(return_value=(fake_resp, fake_body))
        self.assertRaises(exc.InternalServerError, ident.authenticate)
        pyrax.http.request = savrequest

    def test_authenticate_fail_gt_299(self):
        ident = self.rax_identity_class(username="BAD", password="BAD")
        savrequest = pyrax.http.request
        fake_resp = fakes.FakeIdentityResponse()
        fake_resp.status_code = 444
        fake_body = {u'unauthorized': {
                u'message': u'Username or api key is invalid', u'code': 500}}
        pyrax.http.request = Mock(return_value=(fake_resp, fake_body))
        self.assertRaises(exc.AuthenticationFailed, ident.authenticate)
        pyrax.http.request = savrequest

    def test_authenticate_fail_gt_299ino_message(self):
        ident = self.rax_identity_class(username="BAD", password="BAD")
        savrequest = pyrax.http.request
        fake_resp = fakes.FakeIdentityResponse()
        fake_resp.status_code = 444
        fake_body = {u'unauthorized': {
                u'bogus': u'Username or api key is invalid', u'code': 500}}
        pyrax.http.request = Mock(return_value=(fake_resp, fake_body))
        self.assertRaises(exc.AuthenticationFailed, ident.authenticate)
        pyrax.http.request = savrequest

    def test_authenticate_backwards_compatibility_connect_param(self):
        savrequest = pyrax.http.request
        fake_resp = fakes.FakeIdentityResponse()
        fake_body = fakes.fake_identity_response
        pyrax.http.request = Mock(return_value=(fake_resp, fake_body))
        for cls in self.id_classes.values():
            ident = cls()
            if cls is self.keystone_identity_class:
                # Necessary for testing to avoid NotImplementedError.
                utils.add_method(ident, lambda self: "", "_get_auth_endpoint")
            ident.authenticate(connect=False)
        pyrax.http.request = savrequest

    def test_rax_endpoints(self):
        ident = self.rax_identity_class()
        sav = pyrax.get_setting("auth_endpoint")
        fake_ep = utils.random_unicode()
        pyrax.set_setting("auth_endpoint", fake_ep)
        ep = ident._get_auth_endpoint()
        self.assertEqual(ep, fake_ep)
        pyrax.set_setting("auth_endpoint", sav)

    def test_auth_token(self):
        for cls in self.id_classes.values():
            ident = cls()
            test_token = utils.random_unicode()
            ident.token = test_token
            self.assertEqual(ident.auth_token, test_token)

    def test_auth_endpoint(self):
        for cls in self.id_classes.values():
            ident = cls()
            test_ep = utils.random_unicode()
            ident._get_auth_endpoint = Mock(return_value=test_ep)
            self.assertEqual(ident.auth_endpoint, test_ep)

    def test_set_auth_endpoint(self):
        for cls in self.id_classes.values():
            ident = cls()
            test_ep = utils.random_unicode()
            ident.auth_endpoint = test_ep
            self.assertEqual(ident._auth_endpoint, test_ep)

    def test_regions(self):
        ident = self.base_identity_class()
        fake_resp = fakes.FakeIdentityResponse()
        ident._parse_response(fake_resp.json())
        expected = ("DFW", "ORD", "SYD", "FAKE")
        self.assertEqual(len(ident.regions), len(expected))
        for rgn in expected:
            self.assertTrue(rgn in ident.regions)

    def test_getattr_service(self):
        ident = self.base_identity_class()
        ident.authenticated = True
        svc = self.service
        pub = utils.random_unicode()
        priv = utils.random_unicode()
        ep_dict = {"publicURL": pub, "privateURL": priv, "tenantId": "aa"}
        rgn = "FOO"
        ep = fakes.FakeEndpoint(ep_dict, svc, rgn, self.identity)
        self.service.endpoints = {rgn: ep}
        ident.services = {"fake": self.service}
        ret = ident.fake
        self.assertEqual(ret, self.service.endpoints)

    def test_getattr_region(self):
        ident = self.base_identity_class()
        ident.authenticated = True
        svc = self.service
        pub = utils.random_unicode()
        priv = utils.random_unicode()
        ep_dict = {"publicURL": pub, "privateURL": priv, "tenantId": "aa"}
        rgn = "FOO"
        ep = fakes.FakeEndpoint(ep_dict, svc, rgn, self.identity)
        self.service.endpoints = {rgn: ep}
        ident.services = {"fake": self.service}
        ret = ident.FOO
        self.assertEqual(ret, {"fake": ep})

    def test_getattr_fail(self):
        ident = self.base_identity_class()
        ident.authenticated = True
        svc = self.service
        pub = utils.random_unicode()
        priv = utils.random_unicode()
        ep_dict = {"publicURL": pub, "privateURL": priv, "tenantId": "aa"}
        rgn = "FOO"
        ep = fakes.FakeEndpoint(ep_dict, svc, rgn, self.identity)
        self.service.endpoints = {rgn: ep}
        ident.services = {"fake": self.service}
        self.assertRaises(AttributeError, getattr, ident, "BAR")

    def test_getattr_not_authed(self):
        ident = self.base_identity_class()
        ident.authenticated = False
        svc = self.service
        pub = utils.random_unicode()
        priv = utils.random_unicode()
        ep_dict = {"publicURL": pub, "privateURL": priv, "tenantId": "aa"}
        rgn = "FOO"
        ep = fakes.FakeEndpoint(ep_dict, svc, rgn, self.identity)
        self.service.endpoints = {rgn: ep}
        ident.services = {"fake": self.service}
        self.assertRaises(exc.NotAuthenticated, getattr, ident, "BAR")

    def test_http_methods(self):
        ident = self.base_identity_class()
        ident._call = Mock()
        uri = utils.random_unicode()
        dkv = utils.random_unicode()
        data = {dkv: dkv}
        hkv = utils.random_unicode()
        headers = {hkv: hkv}
        std_headers = True
        ident.method_get(uri, admin=False, data=data, headers=headers,
                std_headers=std_headers)
        ident._call.assert_called_with("GET", uri, False, data, headers,
                std_headers)
        ident.method_head(uri, admin=False, data=data, headers=headers,
                std_headers=std_headers)
        ident._call.assert_called_with("HEAD", uri, False, data, headers,
                std_headers)
        ident.method_post(uri, admin=False, data=data, headers=headers,
                std_headers=std_headers)
        ident._call.assert_called_with("POST", uri, False, data, headers,
                std_headers)
        ident.method_put(uri, admin=False, data=data, headers=headers,
                std_headers=std_headers)
        ident._call.assert_called_with("PUT", uri, False, data, headers,
                std_headers)
        ident.method_delete(uri, admin=False, data=data, headers=headers,
                std_headers=std_headers)
        ident._call.assert_called_with("DELETE", uri, False, data,
                headers, std_headers)
        ident.method_patch(uri, admin=False, data=data, headers=headers,
                std_headers=std_headers)
        ident._call.assert_called_with("PATCH", uri, False, data,
                headers, std_headers)

    def test_call(self):
        ident = self.base_identity_class()
        sav_req = pyrax.http.request
        pyrax.http.request = Mock()
        sav_debug = ident.http_log_debug
        ident.http_log_debug = True
        uri = "https://%s/%s" % (utils.random_ascii(), utils.random_ascii())
        sav_stdout = sys.stdout
        out = StringIO()
        sys.stdout = out
        utils.add_method(ident, lambda self: "", "_get_auth_endpoint")
        dkv = utils.random_ascii()
        data = {dkv: dkv}
        hkv = utils.random_ascii()
        headers = {hkv: hkv}
        for std_headers in (True, False):
            expected_headers = ident._standard_headers() if std_headers else {}
            expected_headers.update(headers)
            for admin in (True, False):
                ident.method_post(uri, data=data, headers=headers,
                        std_headers=std_headers, admin=admin)
                pyrax.http.request.assert_called_with("POST", uri, body=data,
                        headers=expected_headers)
                self.assertEqual(out.getvalue(), "")
                out.seek(0)
                out.truncate()
        out.close()
        pyrax.http.request = sav_req
        ident.http_log_debug = sav_debug
        sys.stdout = sav_stdout

    def test_call_without_slash(self):
        ident = self.base_identity_class()
        ident._get_auth_endpoint = Mock()
        ident._get_auth_endpoint.return_value = "http://example.com/v2.0"
        ident.verify_ssl = False
        pyrax.http.request = Mock()
        ident._call("POST", "tokens", False, {}, {}, False)
        pyrax.http.request.assert_called_with("POST",
                "http://example.com/v2.0/tokens", headers={},
                raise_exception=False)

    def test_call_with_slash(self):
        ident = self.base_identity_class()
        ident._get_auth_endpoint = Mock()
        ident._get_auth_endpoint.return_value = "http://example.com/v2.0/"
        ident.verify_ssl = False
        pyrax.http.request = Mock()
        ident._call("POST", "tokens", False, {}, {}, False)
        pyrax.http.request.assert_called_with("POST",
                "http://example.com/v2.0/tokens", headers={},
                raise_exception=False)

    def test_list_users(self):
        ident = self.rax_identity_class()
        resp = fakes.FakeIdentityResponse()
        resp.response_type = "users"
        ident.method_get = Mock(return_value=(resp, resp.json()))
        ret = ident.list_users()
        self.assertTrue(isinstance(ret, list))
        are_users = [isinstance(itm, pyrax.rax_identity.User) for itm in ret]
        self.assertTrue(all(are_users))

    def test_list_users_alt_body(self):
        ident = self.rax_identity_class()
        resp = fakes.FakeIdentityResponse()
        resp.response_type = "users"
        alt = fakes.fake_identity_user_response.get("users")
        alt[0]["password"] = "foo"
        ident.method_get = Mock(return_value=(resp, alt))
        ret = ident.list_users()
        self.assertTrue(isinstance(ret, list))
        are_users = [isinstance(itm, pyrax.rax_identity.User) for itm in ret]
        self.assertTrue(all(are_users))

    def test_list_users_fail(self):
        ident = self.rax_identity_class()
        resp = fakes.FakeIdentityResponse()
        resp.response_type = "users"
        resp.status_code = 401
        ident.method_get = Mock(return_value=(resp, resp.json()))
        self.assertRaises(exc.AuthorizationFailure, ident.list_users)

    def test_find_user_by_name_rax(self):
        ident = self.rax_identity_class()
        ident.get_user = Mock()
        fake_name = utils.random_unicode()
        ret = ident.find_user_by_name(fake_name)
        ident.get_user.assert_called_with(username=fake_name)

    def test_find_user_by_email_rax(self):
        ident = self.rax_identity_class()
        ident.get_user = Mock()
        fake_email = utils.random_unicode()
        ret = ident.find_user_by_email(fake_email)
        ident.get_user.assert_called_with(email=fake_email)

    def test_find_user_by_id_rax(self):
        ident = self.rax_identity_class()
        ident.get_user = Mock()
        fake_id = utils.random_unicode()
        ret = ident.find_user_by_id(fake_id)
        ident.get_user.assert_called_with(user_id=fake_id)

    def test_find_user_fail_rax(self):
        ident = self.rax_identity_class()
        resp = fakes.FakeIdentityResponse()
        resp.response_type = "users"
        resp.status_code = 404
        ident.method_get = Mock(return_value=(resp, resp.json()))
        fake_user = utils.random_unicode()
        self.assertRaises(exc.NotFound, ident.get_user, username=fake_user)

    def test_find_user_fail_base(self):
        ident = self.identity
        fake = utils.random_unicode()
        self.assertRaises(NotImplementedError, ident.find_user_by_name, fake)
        self.assertRaises(NotImplementedError, ident.find_user_by_email, fake)
        self.assertRaises(NotImplementedError, ident.find_user_by_id, fake)
        self.assertRaises(NotImplementedError, ident.get_user, fake)

    def test_get_user_by_id(self):
        ident = self.rax_identity_class()
        resp = fakes.FakeIdentityResponse()
        resp.response_type = "users"
        resp_body = resp.json().copy()
        del resp_body["users"]
        fake = utils.random_unicode()
        ident.method_get = Mock(return_value=(resp, resp_body))
        ret = ident.get_user(user_id=fake)
        self.assertTrue(isinstance(ret, base_identity.User))

    def test_get_user_by_username(self):
        ident = self.rax_identity_class()
        resp = fakes.FakeIdentityResponse()
        resp.response_type = "users"
        resp_body = resp.json().copy()
        del resp_body["users"]
        fake = utils.random_unicode()
        ident.method_get = Mock(return_value=(resp, resp_body))
        ret = ident.get_user(username=fake)
        self.assertTrue(isinstance(ret, base_identity.User))

    def test_get_user_by_email(self):
        ident = self.rax_identity_class()
        resp = fakes.FakeIdentityResponse()
        resp.response_type = "users"
        resp_body = resp.json()
        fake = utils.random_unicode()
        ident.method_get = Mock(return_value=(resp, resp_body))
        ret = ident.get_user(email=fake)
        self.assertTrue(isinstance(ret[0], base_identity.User))

    def test_get_user_missing_params(self):
        ident = self.rax_identity_class()
        resp = fakes.FakeIdentityResponse()
        resp.response_type = "users"
        ident.method_get = Mock(return_value=(resp, resp.json()))
        self.assertRaises(ValueError, ident.get_user)

    def test_get_user_not_found(self):
        ident = self.rax_identity_class()
        resp = fakes.FakeIdentityResponse()
        resp.response_type = "users"
        resp_body = resp.json().copy()
        del resp_body["users"]
        del resp_body["user"]
        fake = utils.random_unicode()
        ident.method_get = Mock(return_value=(resp, resp_body))
        self.assertRaises(exc.NotFound, ident.get_user, username=fake)

    def test_create_user(self):
        for cls in self.id_classes.values():
            ident = cls()
            resp = fakes.FakeIdentityResponse()
            resp.response_type = "users"
            resp.status_code = 201
            ident.method_post = Mock(return_value=(resp, resp.json()))
            fake_name = utils.random_unicode()
            fake_email = utils.random_unicode()
            fake_password = utils.random_unicode()
            ident.create_user(fake_name, fake_email, fake_password)
            cargs = ident.method_post.call_args
            self.assertEqual(len(cargs), 2)
            self.assertEqual(cargs[0], ("users", ))
            data = cargs[1]["data"]["user"]
            self.assertEqual(data["username"], fake_name)
            self.assertTrue(fake_password in data.values())

    def test_create_user_not_authorized(self):
        for cls in self.id_classes.values():
            ident = cls()
            resp = fakes.FakeIdentityResponse()
            resp.response_type = "users"
            resp.status_code = 401
            ident.method_post = Mock(return_value=(resp, resp.json()))
            fake_name = utils.random_unicode()
            fake_email = utils.random_unicode()
            fake_password = utils.random_unicode()
            self.assertRaises(exc.AuthorizationFailure, ident.create_user,
                    fake_name, fake_email, fake_password)

    def test_create_user_duplicate(self):
        for cls in self.id_classes.values():
            ident = cls()
            resp = fakes.FakeIdentityResponse()
            resp.response_type = "users"
            resp.status_code = 409
            ident.method_post = Mock(return_value=(resp, resp.json()))
            fake_name = utils.random_unicode()
            fake_email = utils.random_unicode()
            fake_password = utils.random_unicode()
            self.assertRaises(exc.DuplicateUser, ident.create_user,
                    fake_name, fake_email, fake_password)

    def test_create_user_bad_email(self):
        for cls in self.id_classes.values():
            ident = cls()
            resp = fakes.FakeIdentityResponse()
            resp.response_type = "users"
            resp.status_code = 400
            resp_body = {"badRequest": {"message":
                    "Expecting valid email address"}}
            ident.method_post = Mock(return_value=(resp, resp_body))
            fake_name = utils.random_unicode()
            fake_email = utils.random_unicode()
            fake_password = utils.random_unicode()
            self.assertRaises(exc.InvalidEmail, ident.create_user,
                    fake_name, fake_email, fake_password)

    def test_create_user_not_found(self):
        for cls in self.id_classes.values():
            ident = cls()
            resp = fakes.FakeIdentityResponse()
            resp.response_type = "users"
            resp.status_code = 404
            ident.method_post = Mock(return_value=(resp, resp.json()))
            fake_name = utils.random_unicode()
            fake_email = utils.random_unicode()
            fake_password = utils.random_unicode()
            self.assertRaises(exc.AuthorizationFailure, ident.create_user,
                    fake_name, fake_email, fake_password)

    def test_create_user_other(self):
        for cls in self.id_classes.values():
            ident = cls()
            resp = fakes.FakeIdentityResponse()
            resp.response_type = "users"
            resp.status_code = 400
            resp_body = {"badRequest": {"message": "fake"}}
            ident.method_post = Mock(return_value=(resp, resp_body))
            fake_name = utils.random_unicode()
            fake_email = utils.random_unicode()
            fake_password = utils.random_unicode()
            self.assertRaises(exc.BadRequest, ident.create_user,
                    fake_name, fake_email, fake_password)

    def test_update_user(self):
        for cls in self.id_classes.values():
            ident = cls()
            resp = fakes.FakeIdentityResponse()
            resp.response_type = "users"
            ident.method_put = Mock(return_value=(resp, resp.json()))
            fake_name = utils.random_unicode()
            fake_email = utils.random_unicode()
            fake_username = utils.random_unicode()
            fake_uid = utils.random_unicode()
            fake_region = utils.random_unicode()
            fake_enabled = random.choice((True, False))
            kwargs = {"email": fake_email, "username": fake_username,
                    "uid": fake_uid, "enabled": fake_enabled}
            if isinstance(ident, self.rax_identity_class):
                kwargs["defaultRegion"] = fake_region
            ident.update_user(fake_name, **kwargs)
            cargs = ident.method_put.call_args
            self.assertEqual(len(cargs), 2)
            self.assertEqual(cargs[0], ("users/%s" % fake_name, ))
            data = cargs[1]["data"]["user"]
            self.assertEqual(data["enabled"], fake_enabled)
            self.assertEqual(data["username"], fake_username)
            self.assertTrue(fake_email in data.values())
            if isinstance(ident, self.rax_identity_class):
                self.assertTrue(fake_region in data.values())

    def test_update_user_fail(self):
        for cls in self.id_classes.values():
            ident = cls()
            resp = fakes.FakeIdentityResponse()
            resp.response_type = "users"
            resp.status_code = 401
            ident.method_put = Mock(return_value=(resp, resp.json()))
            fake_name = utils.random_unicode()
            fake_email = utils.random_unicode()
            fake_username = utils.random_unicode()
            fake_uid = utils.random_unicode()
            fake_region = utils.random_unicode()
            fake_enabled = random.choice((True, False))
            kwargs = {"email": fake_email, "username": fake_username,
                    "uid": fake_uid, "enabled": fake_enabled}
            if isinstance(ident, self.rax_identity_class):
                kwargs["defaultRegion"] = fake_region
            self.assertRaises(exc.AuthorizationFailure, ident.update_user,
                    fake_name, **kwargs)

    def test_delete_user(self):
        for cls in self.id_classes.values():
            ident = cls()
            resp = fakes.FakeIdentityResponse()
            resp.response_type = "users"
            ident.method_delete = Mock(return_value=(resp, resp.json()))
            fake_name = utils.random_unicode()
            ident.delete_user(fake_name)
            cargs = ident.method_delete.call_args
            self.assertEqual(len(cargs), 2)
            self.assertEqual(cargs[0], ("users/%s" % fake_name, ))

    def test_delete_user_not_found(self):
        for cls in self.id_classes.values():
            ident = cls()
            resp = fakes.FakeIdentityResponse()
            resp.response_type = "users"
            resp.status_code = 404
            ident.method_delete = Mock(return_value=(resp, resp.json()))
            fake_name = utils.random_unicode()
            self.assertRaises(exc.UserNotFound, ident.delete_user, fake_name)

    def test_delete_user_fail(self):
        for cls in self.id_classes.values():
            ident = cls()
            resp = fakes.FakeIdentityResponse()
            resp.response_type = "users"
            resp.status_code = 401
            ident.method_delete = Mock(return_value=(resp, resp.json()))
            fake_name = utils.random_unicode()
            self.assertRaises(exc.AuthorizationFailure, ident.delete_user,
                    fake_name)

    def test_list_roles_for_user(self):
        for cls in self.id_classes.values():
            ident = cls()
            resp = fakes.FakeIdentityResponse()
            resp.response_type = "users"
            resp.status_code = 200
            ident.method_get = Mock(return_value=(resp, resp.json()))
            resp = ident.list_roles_for_user("fake")
            self.assertTrue(isinstance(resp, list))
            role = resp[0]
            self.assertTrue("description" in role)
            self.assertTrue("name" in role)
            self.assertTrue("id" in role)

    def test_list_roles_for_user_fail(self):
        for cls in self.id_classes.values():
            ident = cls()
            resp = fakes.FakeIdentityResponse()
            resp.response_type = "users"
            resp.status_code = 401
            ident.method_get = Mock(return_value=(resp, resp.json()))
            self.assertRaises(exc.AuthorizationFailure,
                    ident.list_roles_for_user, "fake")

    def test_list_credentials(self):
        ident = self.rax_identity_class()
        resp = fakes.FakeIdentityResponse()
        resp.response_type = "users"
        resp.status_code = 200
        ident.method_get = Mock(return_value=(resp, resp.json()))
        fake_name = utils.random_unicode()
        ident.list_credentials(fake_name)
        cargs = ident.method_get.call_args
        called_uri = cargs[0][0]
        self.assertTrue("/credentials" in called_uri)
        self.assertTrue("users/%s/" % fake_name in called_uri)

    def test_list_credentials_no_user(self):
        ident = self.identity
        ident.user = fakes.FakeEntity()
        resp = fakes.FakeIdentityResponse()
        resp.response_type = "users"
        resp.status_code = 200
        ident.method_get = Mock(return_value=(resp, resp.json()))
        ident.list_credentials()
        cargs = ident.method_get.call_args
        called_uri = cargs[0][0]
        self.assertTrue("/credentials" in called_uri)
        self.assertTrue("users/%s/" % ident.user.id in called_uri)

    def test_get_keystone_endpoint(self):
        ident = self.keystone_identity_class()
        fake_ep = utils.random_unicode()
        sav_setting = pyrax.get_setting
        pyrax.get_setting = Mock(return_value=fake_ep)
        ep = ident._get_auth_endpoint()
        self.assertEqual(ep, fake_ep)
        pyrax.get_setting = sav_setting

    def test_get_keystone_endpoint_fail(self):
        ident = self.keystone_identity_class()
        sav_setting = pyrax.get_setting
        pyrax.get_setting = Mock(return_value=None)
        self.assertRaises(exc.EndpointNotDefined, ident._get_auth_endpoint)
        pyrax.get_setting = sav_setting

    def test_get_token(self):
        for cls in self.id_classes.values():
            ident = cls()
            ident.token = "test_token"
            sav_valid = ident._has_valid_token
            sav_auth = ident.authenticate
            ident._has_valid_token = Mock(return_value=True)
            ident.authenticate = Mock()
            tok = ident.get_token()
            self.assertEqual(tok, "test_token")
            # Force
            tok = ident.get_token(force=True)
            ident.authenticate.assert_called_with()
            # Invalid token
            ident._has_valid_token = Mock(return_value=False)
            ident.authenticated = False
            tok = ident.get_token()
            ident.authenticate.assert_called_with()
            ident._has_valid_token = sav_valid
            ident.authenticate = sav_auth

    def test_has_valid_token(self):
        savrequest = pyrax.http.request
        pyrax.http.request = Mock(return_value=(fakes.FakeIdentityResponse(),
                fakes.fake_identity_response))
        for cls in self.id_classes.values():
            ident = cls()
            if cls is self.keystone_identity_class:
                # Necessary for testing to avoid NotImplementedError.
                utils.add_method(ident, lambda self: "", "_get_auth_endpoint")
            ident.authenticate()
            valid = ident._has_valid_token()
            self.assertTrue(valid)
            ident.expires = datetime.datetime.now() - datetime.timedelta(1)
            valid = ident._has_valid_token()
            self.assertFalse(valid)
            ident = self._get_clean_identity()
            valid = ident._has_valid_token()
            self.assertFalse(valid)
        pyrax.http.request = savrequest

    def test_list_token(self):
        for cls in self.id_classes.values():
            ident = cls()
            resp = fakes.FakeIdentityResponse()
            resp.response_type = "tokens"
            ident.method_get = Mock(return_value=(resp, resp.json()))
            tokens = ident.list_tokens()
            ident.method_get.assert_called_with("tokens/%s" % ident.token,
                    admin=True)
            self.assertTrue("token" in tokens)

    def test_list_token_fail(self):
        for cls in self.id_classes.values():
            ident = cls()
            resp = fakes.FakeIdentityResponse()
            resp.response_type = "tokens"
            resp.status_code = 403
            ident.method_get = Mock(return_value=(resp, resp.json()))
            self.assertRaises(exc.AuthorizationFailure, ident.list_tokens)

    def test_check_token(self):
        for cls in self.id_classes.values():
            ident = cls()
            resp = fakes.FakeIdentityResponse()
            resp.response_type = "tokens"
            ident.method_head = Mock(return_value=(resp, resp.json()))
            valid = ident.check_token()
            ident.method_head.assert_called_with("tokens/%s" % ident.token,
                    admin=True)
            self.assertTrue(valid)

    def test_check_token_fail_auth(self):
        for cls in self.id_classes.values():
            ident = cls()
            resp = fakes.FakeIdentityResponse()
            resp.response_type = "tokens"
            resp.status_code = 403
            ident.method_head = Mock(return_value=(resp, resp.json()))
            self.assertRaises(exc.AuthorizationFailure, ident.check_token)

    def test_check_token_fail_valid(self):
        for cls in self.id_classes.values():
            ident = cls()
            resp = fakes.FakeIdentityResponse()
            resp.response_type = "tokens"
            resp.status_code = 404
            ident.method_head = Mock(return_value=(resp, resp.json()))
            valid = ident.check_token()
            ident.method_head.assert_called_with("tokens/%s" % ident.token,
                    admin=True)
            self.assertFalse(valid)

    def test_revoke_token(self):
        for cls in self.id_classes.values():
            ident = cls()
            resp = fakes.FakeIdentityResponse()
            resp.response_type = "tokens"
            token = ident.token = utils.random_unicode()
            ident.method_delete = Mock(return_value=(resp, resp.json()))
            valid = ident.revoke_token(token)
            ident.method_delete.assert_called_with("tokens/%s" % ident.token,
                    admin=True)
            self.assertTrue(valid)

    def test_revoke_token_fail(self):
        for cls in self.id_classes.values():
            ident = cls()
            resp = fakes.FakeIdentityResponse()
            resp.response_type = "tokens"
            resp.status_code = 401
            token = ident.token = utils.random_unicode()
            ident.method_delete = Mock(return_value=(resp, resp.json()))
            self.assertRaises(exc.AuthorizationFailure, ident.revoke_token,
                    token)

    def test_get_token_endpoints(self):
        for cls in self.id_classes.values():
            ident = cls()
            resp = fakes.FakeIdentityResponse()
            resp.response_type = "endpoints"
            ident.method_get = Mock(return_value=(resp, resp.json()))
            eps = ident.get_token_endpoints()
            self.assertTrue(isinstance(eps, list))
            ident.method_get.assert_called_with("tokens/%s/endpoints" %
                    ident.token, admin=True)

    def test_get_token_endpoints_fail(self):
        for cls in self.id_classes.values():
            ident = cls()
            resp = fakes.FakeIdentityResponse()
            resp.response_type = "endpoints"
            resp.status_code = 401
            ident.method_get = Mock(return_value=(resp, resp.json()))
            self.assertRaises(exc.AuthorizationFailure,
                    ident.get_token_endpoints)

    def test_reset_api_key(self):
        ident = self.identity
        self.assertRaises(NotImplementedError, ident.reset_api_key)

    def test_reset_api_key_rax(self):
        ident = self.rax_identity_class()
        user = utils.random_unicode()
        nm = utils.random_unicode()
        key = utils.random_unicode()
        resp = fakes.FakeResponse()
        resp_body = {"RAX-KSKEY:apiKeyCredentials": {
                "username": nm, "apiKey": key}}
        ident.method_post = Mock(return_value=(resp, resp_body))
        exp_uri = "users/%s/OS-KSADM/credentials/" % user
        exp_uri += "RAX-KSKEY:apiKeyCredentials/RAX-AUTH/reset"
        ret = ident.reset_api_key(user)
        self.assertEqual(ret, key)
        ident.method_post.assert_called_once_with(exp_uri)

    @patch("pyrax.utils.get_id")
    def test_reset_api_key_rax_no_user(self, mock_get_id):
        ident = self.rax_identity_class()
        user = utils.random_unicode()
        mock_get_id.return_value = user
        ident.authenticated = True
        nm = utils.random_unicode()
        key = utils.random_unicode()
        resp = fakes.FakeResponse()
        resp_body = {"RAX-KSKEY:apiKeyCredentials": {
                "username": nm, "apiKey": key}}
        ident.method_post = Mock(return_value=(resp, resp_body))
        exp_uri = "users/%s/OS-KSADM/credentials/" % user
        exp_uri += "RAX-KSKEY:apiKeyCredentials/RAX-AUTH/reset"
        ret = ident.reset_api_key()
        self.assertEqual(ret, key)
        ident.method_post.assert_called_once_with(exp_uri)

    def test_get_tenant(self):
        for cls in self.id_classes.values():
            ident = cls()
            resp = fakes.FakeIdentityResponse()
            resp.response_type = "tenants"
            ident.method_get = Mock(return_value=(resp, resp.json()))
            tenant = ident.get_tenant()
            self.assertTrue(isinstance(tenant, base_identity.Tenant))

    def test_get_tenant_none(self):
        for cls in self.id_classes.values():
            ident = cls()
            resp = fakes.FakeIdentityResponse()
            resp.response_type = "tenants"
            ident._list_tenants = Mock(return_value=[])
            tenant = ident.get_tenant()
            self.assertIsNone(tenant)

    def test_list_tenants(self):
        for cls in self.id_classes.values():
            ident = cls()
            resp = fakes.FakeIdentityResponse()
            resp.response_type = "tenants"
            ident.method_get = Mock(return_value=(resp, resp.json()))
            tenants = ident.list_tenants()
            self.assertTrue(isinstance(tenants, list))
            are_tenants = [isinstance(itm, base_identity.Tenant)
                    for itm in tenants]
            self.assertTrue(all(are_tenants))

    def test_list_tenants_auth_fail(self):
        for cls in self.id_classes.values():
            ident = cls()
            resp = fakes.FakeIdentityResponse()
            resp.response_type = "tenants"
            resp.status_code = 403
            ident.method_get = Mock(return_value=(resp, resp.json()))
            self.assertRaises(exc.AuthorizationFailure, ident.list_tenants)

    def test_list_tenants_other_fail(self):
        for cls in self.id_classes.values():
            ident = cls()
            resp = fakes.FakeIdentityResponse()
            resp.response_type = "tenants"
            resp.status_code = 404
            ident.method_get = Mock(return_value=(resp, resp.json()))
            self.assertRaises(exc.TenantNotFound, ident.list_tenants)

    def test_create_tenant(self):
        for cls in self.id_classes.values():
            ident = cls()
            resp = fakes.FakeIdentityResponse()
            resp.response_type = "tenant"
            ident.method_post = Mock(return_value=(resp, resp.json()))
            fake_name = utils.random_unicode()
            fake_desc = utils.random_unicode()
            tenant = ident.create_tenant(fake_name, description=fake_desc)
            self.assertTrue(isinstance(tenant, base_identity.Tenant))
            cargs = ident.method_post.call_args
            self.assertEqual(len(cargs), 2)
            self.assertEqual(cargs[0], ("tenants", ))
            data = cargs[1]["data"]["tenant"]
            self.assertEqual(data["name"], fake_name)
            self.assertEqual(data["description"], fake_desc)

    def test_update_tenant(self):
        for cls in self.id_classes.values():
            ident = cls()
            resp = fakes.FakeIdentityResponse()
            resp.response_type = "tenant"
            ident.method_put = Mock(return_value=(resp, resp.json()))
            fake_id = utils.random_unicode()
            fake_name = utils.random_unicode()
            fake_desc = utils.random_unicode()
            tenant = ident.update_tenant(fake_id, name=fake_name,
                    description=fake_desc)
            self.assertTrue(isinstance(tenant, base_identity.Tenant))
            cargs = ident.method_put.call_args
            self.assertEqual(len(cargs), 2)
            self.assertEqual(cargs[0], ("tenants/%s" % fake_id, ))
            data = cargs[1]["data"]["tenant"]
            self.assertEqual(data["name"], fake_name)
            self.assertEqual(data["description"], fake_desc)

    def test_delete_tenant(self):
        for cls in self.id_classes.values():
            ident = cls()
            resp = fakes.FakeIdentityResponse()
            resp.response_type = "tenant"
            ident.method_delete = Mock(return_value=(resp, resp.json()))
            fake_id = utils.random_unicode()
            ident.delete_tenant(fake_id)
            ident.method_delete.assert_called_with("tenants/%s" % fake_id)

    def test_delete_tenantfail(self):
        for cls in self.id_classes.values():
            ident = cls()
            resp = fakes.FakeIdentityResponse()
            resp.response_type = "tenant"
            resp.status_code = 404
            ident.method_delete = Mock(return_value=(resp, resp.json()))
            fake_id = utils.random_unicode()
            self.assertRaises(exc.TenantNotFound, ident.delete_tenant, fake_id)

    def test_list_roles(self):
        ident = self.identity
        nm = utils.random_unicode()
        id_ = utils.random_unicode()
        svcid = utils.random_unicode()
        limit = utils.random_unicode()
        marker = utils.random_unicode()
        resp = fakes.FakeResponse()
        resp_body = {"roles": [{"name": nm, "id": id_}]}
        ident.method_get = Mock(return_value=(resp, resp_body))
        exp_uri = "OS-KSADM/roles?serviceId=%s&limit=%s&marker=%s" % (svcid,
                limit, marker)
        ret = ident.list_roles(service_id=svcid, limit=limit, marker=marker)
        ident.method_get.assert_called_once_with(exp_uri)
        self.assertEqual(len(ret), 1)
        role = ret[0]
        self.assertTrue(isinstance(role, base_identity.Role))

    def test_get_role(self):
        ident = self.identity
        role = utils.random_unicode()
        nm = utils.random_unicode()
        id_ = utils.random_unicode()
        resp = fakes.FakeResponse()
        resp_body = {"role": {"name": nm, "id": id_}}
        ident.method_get = Mock(return_value=(resp, resp_body))
        exp_uri = "OS-KSADM/roles/%s" % role
        ret = ident.get_role(role)
        ident.method_get.assert_called_once_with(exp_uri)
        self.assertTrue(isinstance(ret, base_identity.Role))
        self.assertEqual(ret.name, nm)
        self.assertEqual(ret.id, id_)

    def test_add_role_to_user(self):
        ident = self.identity
        role = utils.random_unicode()
        user = utils.random_unicode()
        ident.method_put = Mock(return_value=(None, None))
        exp_uri = "users/%s/roles/OS-KSADM/%s" % (user, role)
        ident.add_role_to_user(role, user)
        ident.method_put.assert_called_once_with(exp_uri)

    def test_delete_role_from_user(self):
        ident = self.identity
        role = utils.random_unicode()
        user = utils.random_unicode()
        ident.method_delete = Mock(return_value=(None, None))
        exp_uri = "users/%s/roles/OS-KSADM/%s" % (user, role)
        ident.delete_role_from_user(role, user)
        ident.method_delete.assert_called_once_with(exp_uri)

    def test_parse_api_time_us(self):
        test_date = "2012-01-02T05:20:30.000-05:00"
        expected = datetime.datetime(2012, 1, 2, 10, 20, 30)
        for cls in self.id_classes.values():
            ident = cls()
            parsed = ident._parse_api_time(test_date)
            self.assertEqual(parsed, expected)

    def test_parse_api_time_uk(self):
        test_date = "2012-01-02T10:20:30.000Z"
        expected = datetime.datetime(2012, 1, 2, 10, 20, 30)
        for cls in self.id_classes.values():
            ident = cls()
            parsed = ident._parse_api_time(test_date)
            self.assertEqual(parsed, expected)


if __name__ == "__main__":
    unittest.main()
#    suite = unittest.TestLoader().loadTestsFromTestCase(IdentityTest)
#    unittest.TextTestRunner(verbosity=2).run(suite)<|MERGE_RESOLUTION|>--- conflicted
+++ resolved
@@ -7,11 +7,8 @@
 import random
 import sys
 import unittest
-<<<<<<< HEAD
-=======
 
 from six import StringIO
->>>>>>> 1b3be9c9
 
 from mock import MagicMock as Mock
 from mock import patch

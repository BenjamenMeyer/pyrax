--- conflicted
+++ resolved
@@ -171,11 +171,7 @@
 
 
 <hr class="footer"/><address class="footer"><small>
-<<<<<<< HEAD
-Generated on Fri Nov 2 2012 15:56:33 for pyrax by &#160;<a href="http://www.doxygen.org/index.html">
-=======
 Generated on Mon Nov 5 2012 21:20:47 for pyrax by &#160;<a href="http://www.doxygen.org/index.html">
->>>>>>> 6380772f
 <img class="footer" src="doxygen.png" alt="doxygen"/>
 </a> 1.7.6.1
 </small></address>

# pyrax – Python Bindings for the Rackspace Cloud

----


## Getting Started With pyrax
**pyrax** is the Python language binding for the **Rackspace Cloud**. By installing pyrax, you have the ability to build on the Rackspace Cloud using standard Python objects and code.

Because the Rackspace Cloud is powered by OpenStack, most of pyrax will work with any standard OpenStack-based cloud. The main difference is in authentication: pyrax is focused on Rackspace's authentication mechanism, but still allows you to substitute another provider's authentication system.


## Prerequisites
You will need Python 2.7 or later to run pyrax. As of this writing pyrax has not been extensively tested with earlier versions of Python, nor has it been tested with Python 3.x, but such testing is planned for the near future. If you run pyrax with any of these versions and encounter a problem, please report it on [https://github.com/rackspace/pyrax/issues](https://github.com/rackspace/pyrax/issues).

The documentation assumes that you are experienced with programming in Python, and have a basic understanding of cloud computing concepts. If you would like to brush up on cloud computing, you should visit the [Rackspace Knowledge Center](http://www.rackspace.com/knowledge_center/)


## Installing pyrax
You install pyrax like any other third-party Python module. Just run:

	pip install pyrax

You will probably need to do this as root/administrator (that is, using `sudo`) unless you are installing into a [virtualenv](http://www.virtualenv.org/en/latest/). `pip` will pull in all of the other modules and client libraries that pyrax needs.

You can also install directly from GitHub (where the pyrax source code is hosted). To do that, run:

	pip install git+git://github.com/rackspace/pyrax.git

The difference is that using the GitHub installation method will install the current trunk version, which will have the latest changes, but will also be less stable.

To upgrade your installation in the future, re-run the same command, but this time add the `--upgrade` option to make sure that pyrax and any dependecies are updated to the newest available version.


## Set up Authentication
You will need to submit your Rackspace Cloud username and API key in order to authenticate. You can do this in one of two ways: explicitly pass them to pyrax, or create a file containing those credentials and pass that file path to pyrax. The file is a standard configuration file, with the format:

    [rackspace_cloud]
    username = myusername
    api_key = 01234567890abcdef

To authenticate, run the following code using one of either `set_credentials()` or `set_credential_file()`. Which method you choose depends on your preference for passing credentials. 

	import pyrax
	
	# Using direct method
	pyrax.set_credentials("myusername", "01234567890abcdef")
	
	# Using credentials file
	pyrax.set_credential_file("/path/to/credential/file")

Once you have authenticated, you now have access to Cloud Servers, Cloud Files, and Cloud Load Balancers, using the following references:

	pyrax.cloudservers
	pyrax.cloudfiles
	pyrax.cloud_loadbalancers

You don't have to log into each service separately; pyrax handles that for you.


## Configuring pyrax
You can control how pyrax operates by including the optional configuration file. The configuration file should be named `~/.pyrax.cfg`, and allows you to specify the default region, as well as control which services pyrax will connect to automatically after authenticating. Like the credential file, `~/.pyrax.cfg` is a standard configuration file. Here is a sample:
<<<<<<< HEAD

	[settings]
	region = ORD
	
	[services]
	servers = True
	files = True
	loadbalancers = True
	databases = True
	keystone = False

With the above example, pyrax will default to the `ORD` region, and will connect to all services except Keystone after authenticating.
=======

	[settings]
	identity_type = rackspace
	region = ORD
	
	[services]
	servers = True
	files = True
	loadbalancers = True
	databases = True

With the above example, pyrax will default to Rackspace authentication, provision resources in the `ORD` region, and will connect to all services except Cloud Databases after authenticating.
>>>>>>> f7db77d4


## The `Identity` Class
pyrax has an `Identity` class that is used to handle authentication and cache credentials. You can access it in your code using the reference `pyrax.identity`.  Once authenticated, it will store your credentials and authentication token information. In most cases you will not need to interact with this object directly; pyrax uses it to handle authentication tasks for you. But it is available in case you need more fine-grained control of the authentication process, such as querying endpoints in different regions, or getting a list of user roles.

You can check its `authenticated` attribute to determine if authentication was successful; if so, its `token` and `expires` attributes will contain the returned authentication information, and its `services` attribute will contain a dict with all the service endpoint information. Here is an example of the contents of `services` after authentication (with identifying information obscured):

	{u'access':
	        {u'serviceCatalog': [
	            {u'endpoints': [{u'publicURL': u'https://ord.loadbalancers.api.rackspacecloud.com/v1.0/000000',
	                              u'region': u'ORD',
	                              u'tenantId': u'000000'},
	                             {u'publicURL': u'https://dfw.loadbalancers.api.rackspacecloud.com/v1.0/000000',
	                              u'region': u'DFW',
	                              u'tenantId': u'000000'}],
	              u'name': u'cloudLoadBalancers',
	              u'type': u'rax:load-balancer'},
	             {u'endpoints': [{u'internalURL': u'https://snet-storage101.dfw1.clouddrive.com/v1/MossoCloudFS_ffffffff-ffff-ffff-ffff-ffffffffffff',
	                              u'publicURL': u'https://storage101.dfw1.clouddrive.com/v1/MossoCloudFS_ffffffff-ffff-ffff-ffff-ffffffffffff',
	                              u'region': u'DFW',
	                              u'tenantId': u'MossoCloudFS_ffffffff-ffff-ffff-ffff-ffffffffffff'},
	                             {u'internalURL': u'https://snet-storage101.ord1.clouddrive.com/v1/MossoCloudFS_ffffffff-ffff-ffff-ffff-ffffffffffff',
	                              u'publicURL': u'https://storage101.ord1.clouddrive.com/v1/MossoCloudFS_ffffffff-ffff-ffff-ffff-ffffffffffff',
	                              u'region': u'ORD',
	                              u'tenantId': u'MossoCloudFS_ffffffff-ffff-ffff-ffff-ffffffffffff'}],
	              u'name': u'cloudFiles',
	              u'type': u'object-store'},
	             {u'endpoints': [{u'publicURL': u'https://dfw.servers.api.rackspacecloud.com/v2/000000',
	                              u'region': u'DFW',
	                              u'tenantId': u'000000',
	                              u'versionId': u'2',
	                              u'versionInfo': u'https://dfw.servers.api.rackspacecloud.com/v2',
	                              u'versionList': u'https://dfw.servers.api.rackspacecloud.com/'},
	                             {u'publicURL': u'https://ord.servers.api.rackspacecloud.com/v2/000000',
	                              u'region': u'ORD',
	                              u'tenantId': u'000000',
	                              u'versionId': u'2',
	                              u'versionInfo': u'https://ord.servers.api.rackspacecloud.com/v2',
	                              u'versionList': u'https://ord.servers.api.rackspacecloud.com/'}],
	              u'name': u'cloudServersOpenStack',
	              u'type': u'compute'},
	             {u'endpoints': [{u'publicURL': u'https://dns.api.rackspacecloud.com/v1.0/000000',
	                              u'tenantId': u'000000'}],
	              u'name': u'cloudDNS',
	              u'type': u'rax:dns'},
	             {u'endpoints': [{u'publicURL': u'https://dfw.databases.api.rackspacecloud.com/v1.0/000000',
	                              u'region': u'DFW',
	                              u'tenantId': u'000000'},
	                             {u'publicURL': u'https://ord.databases.api.rackspacecloud.com/v1.0/000000',
	                              u'region': u'ORD',
	                              u'tenantId': u'000000'}],
	              u'name': u'cloudDatabases',
	              u'type': u'rax:database'},
	             {u'endpoints': [{u'publicURL': u'https://servers.api.rackspacecloud.com/v1.0/000000',
	                              u'tenantId': u'000000',
	                              u'versionId': u'1.0',
	                              u'versionInfo': u'https://servers.api.rackspacecloud.com/v1.0',
	                              u'versionList': u'https://servers.api.rackspacecloud.com/'}],
	              u'name': u'cloudServers',
	              u'type': u'compute'},
	             {u'endpoints': [{u'publicURL': u'https://cdn1.clouddrive.com/v1/MossoCloudFS_ffffffff-ffff-ffff-ffff-ffffffffffff',
	                              u'region': u'DFW',
	                              u'tenantId': u'MossoCloudFS_ffffffff-ffff-ffff-ffff-ffffffffffff'},
	                             {u'publicURL': u'https://cdn2.clouddrive.com/v1/MossoCloudFS_ffffffff-ffff-ffff-ffff-ffffffffffff',
	                              u'region': u'ORD',
	                              u'tenantId': u'MossoCloudFS_ffffffff-ffff-ffff-ffff-ffffffffffff'}],
	              u'name': u'cloudFilesCDN',
	              u'type': u'rax:object-cdn'},
	             {u'endpoints': [{u'publicURL': u'https://monitoring.api.rackspacecloud.com/v1.0/000000',
	                              u'tenantId': u'000000'}],
	              u'name': u'cloudMonitoring',
	              u'type': u'rax:monitor'}],
	u'token': {u'expires': u'2222-02-22T22:22:22.000-02:00',
	    u'id': u'xxxxxxxx-xxxx-xxxx-xxxx-xxxxxxxxxxxx',
	    u'tenant': {u'id': u'000000', u'name': u'000000'}},
	u'user': {u'RAX-AUTH:defaultRegion': u'',
	   u'id': u'123456',
	   u'name': u'someuser',
	   u'roles': [{u'description': u'User Admin Role.',
	               u'id': u'3',
	               u'name': u'identity:user-admin'}]}}}
<|MERGE_RESOLUTION|>--- conflicted
+++ resolved
@@ -59,20 +59,6 @@
 
 ## Configuring pyrax
 You can control how pyrax operates by including the optional configuration file. The configuration file should be named `~/.pyrax.cfg`, and allows you to specify the default region, as well as control which services pyrax will connect to automatically after authenticating. Like the credential file, `~/.pyrax.cfg` is a standard configuration file. Here is a sample:
-<<<<<<< HEAD
-
-	[settings]
-	region = ORD
-	
-	[services]
-	servers = True
-	files = True
-	loadbalancers = True
-	databases = True
-	keystone = False
-
-With the above example, pyrax will default to the `ORD` region, and will connect to all services except Keystone after authenticating.
-=======
 
 	[settings]
 	identity_type = rackspace
@@ -85,7 +71,6 @@
 	databases = True
 
 With the above example, pyrax will default to Rackspace authentication, provision resources in the `ORD` region, and will connect to all services except Cloud Databases after authenticating.
->>>>>>> f7db77d4
 
 
 ## The `Identity` Class

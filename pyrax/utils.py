--- conflicted
+++ resolved
@@ -374,19 +374,6 @@
     will be raised.
     """
     dt = None
-<<<<<<< HEAD
-    for fmt in ("%Y-%m-%d %H:%M:%S", "%Y-%m-%d"):
-        try:
-            dt = datetime.datetime.strptime(val, fmt)
-            break
-        except ValueError:
-            continue
-    if dt is None:
-        raise exc.InvalidDateTimeString("The supplied value '%s' does not "
-          "match either of the formats 'YYYY-MM-DD HH:MM:SS' or "
-          "'YYYY-MM-DD'." % val)
-    return dt
-=======
     lenval = len(val)
     fmt = {19: "%Y-%m-%d %H:%M:%S", 10: "%Y-%m-%d"}.get(lenval)
     if fmt is None:
@@ -396,7 +383,6 @@
               "'YYYY-MM-DD'." % val)
     return datetime.datetime.strptime(val, fmt)
 
->>>>>>> 92092660
 
 def iso_time_string(val, show_tzinfo=False):
     """
@@ -425,8 +411,6 @@
     return ret
 
 
-<<<<<<< HEAD
-=======
 def rfc2822_format(val):
     """
     Takes either a date, a datetime, or a string, and returns a string that
@@ -445,21 +429,16 @@
         return val
 
 
->>>>>>> 92092660
 def to_timestamp(val):
     """
     Takes a value that is either a Python date, datetime, or a string
     representation of a date/datetime value. Returns a standard Unix timestamp
     corresponding to that value.
     """
-<<<<<<< HEAD
-    if isinstance(val, basestring):
-=======
     # If we're given a number, give it right back - it's already a timestamp.
     if isinstance(val, numbers.Number):
         return val
     elif isinstance(val, basestring):
->>>>>>> 92092660
         dt = _parse_datetime_string(val)
     else:
         dt = val

#!/usr/bin/env python
# -*- coding: utf-8 -*-

import datetime
import fnmatch
import hashlib
import os
import random
import re
import shutil
import string
from subprocess import Popen, PIPE
import sys
import tempfile
import threading
import time
import types

try:
    import pudb
except ImportError:
    import pdb as pudb
trace = pudb.set_trace

import pyrax
import pyrax.exceptions as exc


def runproc(cmd):
    """
    Convenience method for executing operating system commands.

    Accepts a single string that would be the command as executed on the
    command line.

    Returns a 2-tuple consisting of the output of (STDOUT, STDERR). In your
    code you should check for an empty STDERR output to determine if your
    command completed successfully.
    """
    proc = Popen([cmd], shell=True, stdin=PIPE, stdout=PIPE, stderr=PIPE,
            close_fds=True)
    stdoutdata, stderrdata = proc.communicate()
    return (stdoutdata, stderrdata)


class SelfDeletingTempfile(object):
    """
    Convenience class for dealing with temporary files.

    The temp file is created in a secure fashion, and is
    automatically deleted when the context manager exits.

    Usage:

    \code
    with SelfDeletingTempfile() as tmp:
        tmp.write( ... )
        some_func(tmp)
    # More code
    # At this point, the tempfile has been erased.
    \endcode
    """
    name = None

    def __enter__(self):
        fd, self.name = tempfile.mkstemp()
        os.close(fd)
        return self.name

    def __exit__(self, type, value, traceback):
        os.unlink(self.name)


class SelfDeletingTempDirectory(object):
    """
    Convenience class for dealing with temporary folders and the
    files within them.

    The temp folder is created in a secure fashion, and is
    automatically deleted when the context manager exits, along
    with any files that may be contained within. When you
    instantiate this class, you receive the full path to the
    temporary directory.

    Usage:

    \code
    with SelfDeletingTempDirectory() as tmpdir:
        f1 = open(os.path.join(tmpdir, "my_file.txt", "w")
        f1.write("blah...")
        f1.close()
        some_func(tmpdir)
    # More code
    # At this point, the directory 'tmpdir' has been deleted,
    # as well as the file 'f1' within it.
    \endcode
    """
    name = None

    def __enter__(self):
        self.name = tempfile.mkdtemp()
        return self.name

    def __exit__(self, type, value, traceback):
        shutil.rmtree(self.name)


def get_checksum(content, encoding="utf8", block_size=8192):
    """
    Returns the MD5 checksum in hex for the given content. If 'content'
    is a file-like object, the content will be obtained from its read()
    method. If 'content' is a file path, that file is read and its
    contents used. Otherwise, 'content' is assumed to be the string whose
    checksum is desired. If the content is unicode, it will be encoded
    using the specified encoding.

    To conserve memory, files and file-like objects will be read in blocks,
    with the default block size of 8192 bytes, which is 64 * the digest block
    size of md5 (128). This is optimal for most cases, but you can change this
    by passing in a different value for `block_size`.
    """
    md = hashlib.md5()

    def safe_update(txt):
        try:
            md.update(txt)
        except UnicodeEncodeError:
            md.update(txt.encode(encoding))

    if hasattr(content, "read"):
        pos = content.tell()
        content.seek(0)
        txt = content.read(block_size)
        while txt:
            safe_update(txt)
            txt = content.read(block_size)
        content.seek(pos)
    elif os.path.isfile(content):
        with open(content, "rb") as ff:
            txt = ff.read(block_size)
            while txt:
                safe_update(txt)
                txt = ff.read(block_size)
    else:
        safe_update(content)
    return md.hexdigest()


def random_name(length=20, ascii_only=False):
    """
    Generates a random name; useful for testing.

    By default it will return an encoded string containing
    unicode values up to code point 1000. If you only
    need or want ASCII values, pass True to the
    ascii_only parameter.
    """
    if ascii_only:
        base_chars = string.ascii_letters
    else:
        def get_char():
            return unichr(random.randint(32, 1000))
        base_chars = u"".join([get_char() for ii in xrange(length)])
    mult = (length / len(base_chars)) + 1
    chars = base_chars * mult
    return "".join(random.sample(chars, length))


def coerce_string_to_list(val):
    """
    For parameters that can take either a single string or a list of strings,
    this function will ensure that the result is a list containing the passed
    values.
    """
    if val:
        if not isinstance(val, (list, tuple)):
            val = [val]
    else:
        val = []
    return val


def folder_size(pth, ignore=None):
    """
    Returns the total bytes for the specified path, optionally ignoring
    any files which match the 'ignore' parameter. 'ignore' can either be
    a single string pattern, or a list of such patterns.
    """
    if not os.path.isdir(pth):
        raise exc.FolderNotFound

    ignore = coerce_string_to_list(ignore)

    def get_size(total, root, names):
        paths = [os.path.realpath(os.path.join(root, nm)) for nm in names]
        for pth in paths[::-1]:
            if not os.path.exists(pth):
                paths.remove(pth)
            if os.path.isdir(pth):
                # Don't count folder stat sizes
                paths.remove(pth)
            if match_pattern(pth, ignore):
                paths.remove(pth)
        total[0] += sum(os.stat(pth).st_size for pth in paths)

    # Need a mutable to pass
    total = [0]
    os.path.walk(pth, get_size, total)
    return total[0]


def add_method(obj, func, name=None):
    """Adds an instance method to an object."""
    if name is None:
        name = func.func_name
    method = types.MethodType(func, obj, obj.__class__)
    setattr(obj, name, method)


class _WaitThread(threading.Thread):
    """
    Threading class to wait for object status in the background. Note that
    verbose will always be False for a background thread.
    """
    def __init__(self, obj, att, desired, callback, interval, attempts,
            verbose, verbose_atts):
        self.obj = obj
        self.att = att
        self.desired = desired
        self.callback = callback
        self.interval = interval
        self.attempts = attempts
        self.verbose = verbose
        threading.Thread.__init__(self)

    def run(self):
        """Starts the thread."""
        resp = _wait_until(obj=self.obj, att=self.att,
                desired=self.desired, callback=None,
                interval=self.interval, attempts=self.attempts,
                verbose=False, verbose_atts=None)
        self.callback(resp)


def wait_until(obj, att, desired, callback=None, interval=5, attempts=0,
        verbose=False, verbose_atts=None):
    """
    When changing the state of an object, it will commonly be in a transitional
    state until the change is complete. This will reload the object every
    `interval` seconds, and check its `att` attribute until the `desired` value
    is reached, or until the maximum number of attempts is reached. The updated
    object is returned. It is up to the calling program to check the returned
    object to make sure that it successfully reached the desired state.

    Once the desired value of the attribute is reached, the method returns. If
    not, it will re-try until the attribute's value matches one of the
    `desired` values. By default (attempts=0) it will loop infinitely until the
    attribute reaches the desired value. You can optionally limit the number of
    times that the object is reloaded by passing a positive value to
    `attempts`. If the attribute has not reached the desired value by then, the
    method will exit.

    If `verbose` is True, each attempt will print out the current value of the
    watched attribute and the time that has elapsed since the original request.
    Also, if `verbose_atts` is specified, the values of those attributes will
    also be output. If `verbose` is False, then `verbose_atts` has no effect.

    Note that `desired` can be a list of values; if the attribute becomes equal
    to any of those values, this will succeed. For example, when creating a new
    cloud server, it will initially have a status of 'BUILD', and you can't
    work with it until its status is 'ACTIVE'. However, there might be a
    problem with the build process, and the server will change to a status of
    'ERROR'. So for this case you need to set the `desired` parameter to
    `['ACTIVE', 'ERROR']`. If you simply pass 'ACTIVE' as the desired state,
    this will loop indefinitely if a build fails, as the server will never
    reach a status of 'ACTIVE'.

    Since this process of waiting can take a potentially long time, and will
    block your program's execution until the desired state of the object is
    reached, you may specify a callback function. The callback can be any
    callable that accepts a single parameter; the parameter it receives will be
    either the updated object (success), or None (failure). If a callback is
    specified, the program will return immediately after spawning the wait
    process in a separate thread.
    """
    if callback:
        waiter = _WaitThread(obj=obj, att=att, desired=desired, callback=callback,
                interval=interval, attempts=attempts, verbose=verbose,
                verbose_atts=verbose_atts)
        waiter.start()
        return waiter
    else:
        return _wait_until(obj=obj, att=att, desired=desired, callback=None,
                interval=interval, attempts=attempts, verbose=verbose,
                verbose_atts=verbose_atts)


def _wait_until(obj, att, desired, callback, interval, attempts, verbose,
        verbose_atts):
    """
    Loops until either the desired value of the attribute is reached, or the
    number of attempts is exceeded.
    """
    if not isinstance(desired, (list, tuple)):
        desired = [desired]
    if verbose_atts is None:
        verbose_atts = []
    if not isinstance(verbose_atts, (list, tuple)):
        verbose_atts = [verbose_atts]
    infinite = (attempts == 0)
    attempt = 0
    start = time.time()
    while infinite or (attempt < attempts):
        try:
            obj.reload()
        except AttributeError:
            # This will happen with cloudservers and cloudfiles, which
            # use different client/resource classes.
            try:
                # For servers:
                obj.get()
            except AttributeError:
                try:
                    # For other objects that don't support .get() or .reload()
                    obj = obj.manager.get(obj.id)
                except AttributeError:
                    # punt
                    raise exc.NoReloadError("The 'wait_until' method is not "
                            "supported for '%s' objects." % obj.__class__)
        attval = getattr(obj, att)
        if verbose:
            elapsed = time.time() - start
            msgs = ["Current value of %s: %s (elapsed: %4.1f seconds)" % (
                    att, attval, elapsed)]
            for vatt in verbose_atts:
                vattval = getattr(obj, vatt, None)
                msgs.append("%s=%s" % (vatt, vattval))
            print " ".join(msgs)
        if attval in desired:
            return obj
        time.sleep(interval)
        attempt += 1
    return obj


<<<<<<< HEAD
def _parse_datetime_string(val):
    """
    Attempts to parse a string representation of a date or datetime value, and
    returns a datetime if successful. If not, a InvalidDateTimeString exception
    will be raised.
    """
    dt = None
    for fmt in ("%Y-%m-%d %H:%M:%S", "%Y-%m-%d"):
        try:
            dt = datetime.datetime.strptime(val, fmt)
            break
        except ValueError:
            continue
    if dt is None:
        raise exc.InvalidDateTimeString("The supplied value '%s' does not "
          "match either of the formats 'YYYY-MM-DD HH:MM:SS' or "
          "'YYYY-MM-DD'." % val)
    return dt
=======
def wait_for_build(obj, att=None, desired=None, callback=None, interval=None,
        attempts=None, verbose=None, verbose_atts=None):
    """
    Designed to handle the most common use case for wait_unti: an object whose
    'status' attribute will end up in either 'ACTIVE' or 'ERROR' state. Since
    builds don't happen very quickly, the interval will default to 20 seconds
    to avoid excess polling.
    """
    att = att or "status"
    desired = desired or ["ACTIVE", "ERROR"]
    interval = interval or 20
    attempts = attempts or 0
    verbose_atts = verbose_atts or "progress"
    return wait_until(obj, att, desired, callback=callback, interval=interval,
            attempts=attempts, verbose=verbose, verbose_atts=verbose_atts)
>>>>>>> f7d45b9c


def iso_time_string(val, show_tzinfo=False):
    """
    Takes either a date, datetime or a string, and returns the standard ISO
    formatted string for that date/time, with any fractional second portion
    removed.
    """
    if not val:
        return ""
    if isinstance(val, basestring):
        dt = _parse_datetime_string(val)
    else:
        dt = val
    if not isinstance(dt, datetime.datetime):
        dt = datetime.datetime.fromordinal(dt.toordinal())
    has_tz = (dt.tzinfo is not None)
    if show_tzinfo and has_tz:
        # Need to remove the colon in the TZ portion
        ret = "".join(dt.isoformat().rsplit(":", 1))
    elif show_tzinfo and not has_tz:
        ret = "%s+0000" % dt.isoformat().split(".")[0]
    elif not show_tzinfo and has_tz:
        ret = dt.isoformat()[:-6]
    elif not show_tzinfo and not has_tz:
        ret = dt.isoformat().split(".")[0]
    return ret


def to_timestamp(val):
    """
    Takes a value that is either a Python date, datetime, or a string
    representation of a date/datetime value. Returns a standard Unix timestamp
    corresponding to that value.
    """
    if isinstance(val, basestring):
        dt = _parse_datetime_string(val)
    else:
        dt = val
    return time.mktime(dt.timetuple())


def get_id(id_or_obj):
    """
    Returns the 'id' attribute of 'id_or_obj' if present; if not,
    returns 'id_or_obj'.
    """
    if isinstance(id_or_obj, (basestring, int)):
        # It's an ID
        return id_or_obj
    try:
        return id_or_obj.id
    except AttributeError:
        return id_or_obj


def get_name(name_or_obj):
    """
    Returns the 'name' attribute of 'name_or_obj' if present; if not,
    returns 'name_or_obj'.
    """
    if isinstance(name_or_obj, basestring):
        # It's a name
        return name_or_obj
    try:
        return name_or_obj.name
    except AttributeError:
        raise exc.MissingName(name_or_obj)


def match_pattern(nm, patterns):
    """
    Compares `nm` with the supplied patterns, and returns True if it matches
    at least one.

    Patterns are standard file-name wildcard strings, as defined in the
    `fnmatch` module. For example, the pattern "*.py" will match the names
    of all Python scripts.
    """
    patterns = coerce_string_to_list(patterns)
    for pat in patterns:
        if fnmatch.fnmatch(nm, pat):
            return True
    return False


def update_exc(exc, msg, before=True, separator="\n"):
    """
    Adds additional text to an exception's error message.

    The new text will be added before the existing text by default; to append
    it after the original text, pass False to the `before` parameter.

    By default the old and new text will be separated by a newline. If you wish
    to use a different separator, pass that as the `separator` parameter.
    """
    emsg = exc.message
    if before:
        parts = (msg, separator, emsg)
    else:
        parts = (emsg, separator, msg)
    new_msg = "%s%s%s" % parts
    new_args = (new_msg, ) + exc.args[1:]
    exc.message = new_msg
    exc.args = new_args
    return exc


def env(*args, **kwargs):
    """
    Returns the first environment variable set
    if none are non-empty, defaults to "" or keyword arg default
    """
    for arg in args:
        value = os.environ.get(arg, None)
        if value:
            return value
    return kwargs.get("default", "")


def unauthenticated(fnc):
    """
    Adds 'unauthenticated' attribute to decorated function.
    Usage:
        @unauthenticated
        def mymethod(fnc):
            ...
    """
    fnc.unauthenticated = True
    return fnc


def isunauthenticated(fnc):
    """
    Checks to see if the function is marked as not requiring authentication
    with the @unauthenticated decorator. Returns True if decorator is
    set to True, False otherwise.
    """
    return getattr(fnc, "unauthenticated", False)


def safe_issubclass(*args):
    """Like issubclass, but will just return False if not a class."""
    try:
        if issubclass(*args):
            return True
    except TypeError:
        pass
    return False


def import_class(import_str):
    """Returns a class from a string including module and class."""
    mod_str, _sep, class_str = import_str.rpartition(".")
    __import__(mod_str)
    return getattr(sys.modules[mod_str], class_str)


# http://code.activestate.com/recipes/
#   577257-slugify-make-a-string-usable-in-a-url-or-filename/
def slugify(value):
    """
    Normalizes string, converts to lowercase, removes non-alpha characters,
    and converts spaces to hyphens.

    From Django's "django/template/defaultfilters.py".
    """
    import unicodedata
    _slugify_strip_re = re.compile(r"[^\w\s-]")
    _slugify_hyphenate_re = re.compile(r"[-\s]+")
    if not isinstance(value, unicode):
        value = unicode(value)
    value = unicodedata.normalize("NFKD", value).encode("ascii", "ignore")
    value = unicode(_slugify_strip_re.sub("", value).strip().lower())
    return _slugify_hyphenate_re.sub("-", value)<|MERGE_RESOLUTION|>--- conflicted
+++ resolved
@@ -343,7 +343,22 @@
     return obj
 
 
-<<<<<<< HEAD
+def wait_for_build(obj, att=None, desired=None, callback=None, interval=None,
+        attempts=None, verbose=None, verbose_atts=None):
+    """
+    Designed to handle the most common use case for wait_unti: an object whose
+    'status' attribute will end up in either 'ACTIVE' or 'ERROR' state. Since
+    builds don't happen very quickly, the interval will default to 20 seconds
+    to avoid excess polling.
+    """
+    att = att or "status"
+    desired = desired or ["ACTIVE", "ERROR"]
+    interval = interval or 20
+    attempts = attempts or 0
+    verbose_atts = verbose_atts or "progress"
+    return wait_until(obj, att, desired, callback=callback, interval=interval,
+            attempts=attempts, verbose=verbose, verbose_atts=verbose_atts)
+
 def _parse_datetime_string(val):
     """
     Attempts to parse a string representation of a date or datetime value, and
@@ -362,24 +377,6 @@
           "match either of the formats 'YYYY-MM-DD HH:MM:SS' or "
           "'YYYY-MM-DD'." % val)
     return dt
-=======
-def wait_for_build(obj, att=None, desired=None, callback=None, interval=None,
-        attempts=None, verbose=None, verbose_atts=None):
-    """
-    Designed to handle the most common use case for wait_unti: an object whose
-    'status' attribute will end up in either 'ACTIVE' or 'ERROR' state. Since
-    builds don't happen very quickly, the interval will default to 20 seconds
-    to avoid excess polling.
-    """
-    att = att or "status"
-    desired = desired or ["ACTIVE", "ERROR"]
-    interval = interval or 20
-    attempts = attempts or 0
-    verbose_atts = verbose_atts or "progress"
-    return wait_until(obj, att, desired, callback=callback, interval=interval,
-            attempts=attempts, verbose=verbose, verbose_atts=verbose_atts)
->>>>>>> f7d45b9c
-
 
 def iso_time_string(val, show_tzinfo=False):
     """

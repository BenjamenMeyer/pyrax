#!/usr/bin/env python
# -*- coding: utf-8 -*-

import ConfigParser
from functools import wraps
import os

import exceptions as exc
import rax_identity as _rax_identity
import version

import cf_wrapper.client as _cf
try:
    import clouddns as _cdns
    _USE_DNS = True
except ImportError:
    _USE_DNS = False
import cloudlb as _cloudlb
from keystoneclient.v2_0 import client as _ks_client
from novaclient.v1_1 import client as _cs_client

from cloud_databases import CloudDatabaseClient
from cloud_databases import CloudDatabaseDatabase
from cloud_databases import CloudDatabaseFlavor
from cloud_databases import CloudDatabaseInstance
from cloud_databases import CloudDatabaseUser


<<<<<<< HEAD
# These require Libcloud
#import rackspace_monitoring.providers as mon_providers
#import rackspace_monitoring.types as mon_types


# Default to the rax_identity class.
identity_class = _rax_identity.Identity
# Allow for different identity classes.
def set_identity_class(cls):
    global identity_class
    identity_class = cls

# This can be changed for unit testing or for other identity managers.
identity = identity_class()
=======
>>>>>>> f7db77d4
# Initiate the services to None until we are authenticated.
cloudservers = None
cloudfiles = None
keystone = None
cloud_loadbalancers = None
cloud_dns = None
cloud_databases = None
# Class used to handle auth/identity
identity_class = None
# Default identity type.
default_identity_type = None
# Default region for all services. Can be individually overridden if needed
default_region = None
# Some services require a region. If the user doesn't specify one, use DFW.
FALLBACK_REGION = "DFW"
# Value to plug into the user-agent headers
USER_AGENT = "pyrax/%s" % version.version
services_to_start = {
        "servers": True,
        "files": True,
        "keystone": True,
        "loadbalancers": True,
        "dns": True,
        "databases": False,
        "blockstorage": False,
        }

# Read in the configuration file, if any
config_file = os.path.expanduser("~/.pyrax.cfg")
if os.path.exists(config_file):
    cfg = ConfigParser.SafeConfigParser()
    try:
        cfg.read(config_file)
    except ConfigParser.MissingSectionHeaderError as e:
        # The file exists, but doesn't have the correct format.
        raise exc.InvalidConfigurationFile(e)

    def safe_get(section, option):
        try:
            return cfg.get(section, option)
        except (ConfigParser.NoSectionError, ConfigParser.NoOptionError):
            return None

    default_region = safe_get("settings", "region") or default_region
    default_identity_type = safe_get("settings", "identity_type") or (
            default_identity_type or "rackspace")
    svc_dict = dict(cfg.items("services"))
    for svc, status in svc_dict.items():
        services_to_start[svc] = (status == "True")

# Allow for different identity classes.
def set_identity_class(cls):
    global identity_class
    identity_class = cls

if identity_class is None:
    if default_identity_type == "rackspace":
        # Default to the rax_identity class.
        identity_class = _rax_identity.Identity
# This can be changed for unit testing or for other identity managers.
identity = identity_class()


def _require_auth(fnc):
    """Authentication decorator."""
    @wraps(fnc)
    def _wrapped(*args, **kwargs):
        if not identity.authenticated:
            msg = "Authentication required before calling '%s'." % fnc.__name__
            raise exc.NotAuthenticated(msg)
        return fnc(*args, **kwargs)
    return _wrapped


def set_credentials(username, api_key, authenticate=True):
    """Set the username and api_key directly, and then try to authenticate."""
    try:
        identity.set_credentials(username=username, api_key=api_key, authenticate=authenticate)
    except exc.AuthenticationFailed:
        clear_credentials()
        raise
    if identity.authenticated:
        connect_to_services()


def set_credential_file(cred_file, authenticate=True):
    """
    Read in the credentials from the supplied file path, and then try to
    authenticate. The file should be a standard config file in the format:

    [rackspace_cloud]
    username = myusername
    api_key = 1234567890abcdef

    """
    try:
        identity.set_credential_file(cred_file, authenticate=authenticate)
    except exc.AuthenticationFailed:
        clear_credentials()
        raise
    if identity.authenticated:
        connect_to_services()


def authenticate():
    """
    Generally you will not need to call this directly; passing in your
    credentials via set_credentials() and set_credential_file() will call
    authenticate() on the identity object by default. But for situations where
    you set your credentials manually or otherwise need finer control over
    the authentication sequence, this method will call the identity object's
    authenticate() method, and an AuthenticationFailed exception will be raised
    if your credentials have not been properly set first.
    """
    identity.authenticate()


def clear_credentials():
    """De-authenticate by clearing all the names back to None."""
    global identity, cloudservers, cloudfiles, keystone, cloud_lb, cloud_loadbalancers
    global cloud_dns, cloud_databases, default_region
    identity = identity_class()
    cloudservers = None
    cloudfiles = None
    keystone = None
    cloud_lb = None
    cloud_loadbalancers = None
    cloud_dns = None
    cloud_databases = None
    default_region = None


def set_default_region(region):
    global default_region
    default_region = region


def _make_agent_name(base):
    return "%s:%s" % (base, USER_AGENT)


def connect_to_services():
    """Establish authenticated connections to the various cloud APIs."""
    if services_to_start["servers"]:
        connect_to_cloudservers()
    if services_to_start["files"]:
        connect_to_cloudfiles()
    if services_to_start["keystone"]:
        connect_to_keystone()
    if services_to_start["loadbalancers"]:
        connect_to_cloud_loadbalancers()
    if services_to_start["dns"]:
        connect_to_cloud_dns()
    if services_to_start["databases"]:
        connect_to_cloud_databases()


def _get_service_endpoint(svc, region=None):
    if region is None:
        region = default_region or FALLBACK_REGION
    region = safe_region(region)
    ep = identity.services.get(svc, {}).get("endpoints", {}).get(region, {}).get("public_url")
    if not ep:
        # Try the "ALL" region, and substitute the actual region
        ep = identity.services.get(svc, {}).get("endpoints", {}).get("ALL", {}).get("public_url")
        ep = ep.replace("//", "//%s." % region.lower())
    return ep


def safe_region(region=None):
    """Value to use when no region is specified."""
    return region or default_region or FALLBACK_REGION


@_require_auth
def connect_to_cloudservers(region=None):
    global cloudservers
    region = safe_region(region)
    mgt_url = _get_service_endpoint("compute", region)
    cloudservers = _cs_client.Client(identity.username, identity.api_key,
            project_id=identity.tenant_name, auth_url=identity.auth_endpoint,
            bypass_url=mgt_url, auth_system="rackspace",
            region_name=region, service_type="compute")
    cloudservers.client.USER_AGENT = _make_agent_name(cloudservers.client.USER_AGENT)


@_require_auth
def connect_to_cloudfiles(region=None):
    global cloudfiles
    region = safe_region(region)
    cf_url = _get_service_endpoint("object_store", region)
    cdn_url = _get_service_endpoint("object_cdn", region)
    opts = {"tenant_id": identity.tenant_name, "auth_token": identity.token, "endpoint_type": "publicURL",
            "tenant_name": identity.tenant_name, "object_storage_url": cf_url, "object_cdn_url": cdn_url,
            "region_name": region}
    cloudfiles = _cf.CFClient(identity.auth_endpoint, identity.username, identity.api_key,
            tenant_name=identity.tenant_name, preauthurl=cf_url, preauthtoken=identity.token,
            auth_version="2", os_options=opts)
    cloudfiles.user_agent = _make_agent_name(cloudfiles.user_agent)


@_require_auth
def connect_to_keystone():
    global keystone
    _ks_client.Client.USER_AGENT = _make_agent_name(_ks_client.Client.USER_AGENT)
    keystone = _ks_client.Client(token=identity.token, auth_url=identity.auth_endpoint,
            tenant_name=identity.tenant_name, username=identity.username, password=identity.api_key)


@_require_auth
def connect_to_cloud_loadbalancers(region=None):
    global cloud_lb, cloud_loadbalancers
    region = safe_region(region)
    _cloudlb.consts.USER_AGENT = _make_agent_name(_cloudlb.consts.USER_AGENT)
    _mgr = _cloudlb.CloudLoadBalancer(identity.username, identity.api_key, region)
    cloud_loadbalancers = _mgr.loadbalancers
    cloud_loadbalancers.Node = _cloudlb.Node
    cloud_loadbalancers.VirtualIP = _cloudlb.VirtualIP
    cloud_loadbalancers.protocols = _mgr.get_protocols()
    cloud_loadbalancers.algorithms = _mgr.get_algorithms()
    cloud_loadbalancers.get_usage = _mgr.get_usage


@_require_auth
def connect_to_cloud_dns(region=None):
    if not _USE_DNS:
        return
    global cloud_dns
    if region is None:
        region = default_region or FALLBACK_REGION
    cloud_dns = _cdns.Connection(identity.username, identity.api_key)
    cloud_dns.user_agent = _make_agent_name(cloud_dns.user_agent)


@_require_auth
def connect_to_cloud_databases(region=None):
    global cloud_databases
    region = safe_region(region)
    ep = _get_service_endpoint("database", region)
    cloud_databases = CloudDatabaseClient(identity.username, identity.api_key,
            region_name=region, management_url=ep, auth_token=identity.token,
            tenant_id=identity.tenant_id, service_type="rax:database")
    cloud_databases.user_agent = _make_agent_name(cloud_databases.user_agent)


def _dev_only_auth():
    """
    Shortcut method for doing a quick authentication while developing
    this SDK. Not guaranteed to remain in the code, so do not use this in
    your applications.
    """
    creds_file = os.path.expanduser("~/.rackspace_cloud_credentials")
    set_credential_file(creds_file)


if __name__ == "__main__":
    _dev_only_auth()
<|MERGE_RESOLUTION|>--- conflicted
+++ resolved
@@ -26,23 +26,6 @@
 from cloud_databases import CloudDatabaseUser
 
 
-<<<<<<< HEAD
-# These require Libcloud
-#import rackspace_monitoring.providers as mon_providers
-#import rackspace_monitoring.types as mon_types
-
-
-# Default to the rax_identity class.
-identity_class = _rax_identity.Identity
-# Allow for different identity classes.
-def set_identity_class(cls):
-    global identity_class
-    identity_class = cls
-
-# This can be changed for unit testing or for other identity managers.
-identity = identity_class()
-=======
->>>>>>> f7db77d4
 # Initiate the services to None until we are authenticated.
 cloudservers = None
 cloudfiles = None

#!/usr/bin/env python
# -*- coding: utf-8 -*-

# For doxygen class doc generation:
"""
\mainpage Class Documenation for pyrax

This module provides the Python Language Bindings for creating applications
built on the Rackspace / OpenStack Cloud.<br />

The source code for <b>pyrax</b> can be found at:

http://github.com/rackspace/pyrax

\package cf_wrapper

This module wraps <b>swiftclient</b>, the Python client for OpenStack / Swift,
providing an object-oriented interface to the Swift object store.

It also adds in CDN functionality that is Rackspace-specific.
"""
import ConfigParser
from functools import wraps
import inspect
import os

<<<<<<< HEAD
import exceptions as exc
import rax_identity as _rax_identity
import version

import cf_wrapper.client as _cf
import cloudlb as _cloudlb
from novaclient.v1_1 import client as _cs_client

from cloud_databases import CloudDatabaseClient
from cloud_databases import CloudDatabaseDatabase
from cloud_databases import CloudDatabaseFlavor
from cloud_databases import CloudDatabaseInstance
from cloud_databases import CloudDatabaseUser
from cloud_blockstorage import CloudBlockStorageClient
from cloud_blockstorage import CloudBlockStorageVolume

=======
# The following try block is only needed when first installing pyrax,
# since importing the version info in setup.py tries to import this
# entire module.
try:
    import exceptions as exc
    import rax_identity as _rax_identity
    import version

    import cf_wrapper.client as _cf
    import cloudlb as _cloudlb
    from novaclient.v1_1 import client as _cs_client

    from cloud_databases import CloudDatabaseClient
    from cloud_databases import CloudDatabaseDatabase
    from cloud_databases import CloudDatabaseFlavor
    from cloud_databases import CloudDatabaseInstance
    from cloud_databases import CloudDatabaseUser
except ImportError:
    # See if this is the result of the importing of version.py in setup.py
    callstack = inspect.stack()
    in_setup = False
    for stack in callstack:
        if stack[1].endswith("/setup.py"):
            in_setup = True
    if not in_setup:
        # This isn't a normal import problem during setup; re-raise
        raise
>>>>>>> 058e5455

# Initiate the services to None until we are authenticated.
cloudservers = None
cloudfiles = None
cloud_loadbalancers = None
cloud_databases = None
cloud_blockstorage = None
# Class used to handle auth/identity
identity_class = None
# Default identity type.
default_identity_type = None
# Default region for all services. Can be individually overridden if needed
default_region = None
# Some services require a region. If the user doesn't specify one, use DFW.
FALLBACK_REGION = "DFW"


def safe_region(region=None):
    """Value to use when no region is specified."""
    return region or default_region or FALLBACK_REGION


# Value to plug into the user-agent headers
USER_AGENT = "pyrax/%s" % version.version
services_to_start = {
        "servers": True,
        "files": True,
        "loadbalancers": True,
        "databases": False,
        "blockstorage": False,
        }
# Read in the configuration file, if any
config_file = os.path.expanduser("~/.pyrax.cfg")
if os.path.exists(config_file):
    cfg = ConfigParser.SafeConfigParser()
    try:
        cfg.read(config_file)
    except ConfigParser.MissingSectionHeaderError as e:
        # The file exists, but doesn't have the correct format.
        raise exc.InvalidConfigurationFile(e)

    def safe_get(section, option):
        try:
            return cfg.get(section, option)
        except (ConfigParser.NoSectionError, ConfigParser.NoOptionError):
            return None

    default_region = safe_get("settings", "region") or default_region
    default_identity_type = safe_get("settings", "identity_type") or (
            default_identity_type or "rackspace")
    svc_dict = dict(cfg.items("services"))
    for svc, status in svc_dict.items():
        services_to_start[svc] = (status == "True")


def set_identity_class(cls):
    """
    Different applications may require different classes to handle
    identity management. This allows the app to configure itself
    for its auth requirements.
    """
    global identity_class
    identity_class = cls


def create_identity():
    """
    Sets the 'identity' attribute to an instance of
    the current identity_class.
    """
    global identity
    if identity_class:
        identity = identity_class(region=safe_region())


if identity_class is None:
    if default_identity_type == "rackspace":
        # Default to the rax_identity class.
        identity_class = _rax_identity.Identity

# Create an instance of the identity_class
create_identity()


def _require_auth(fnc):
    """Authentication decorator."""
    @wraps(fnc)
    def _wrapped(*args, **kwargs):
        if not identity.authenticated:
            msg = "Authentication required before calling '%s'." % fnc.__name__
            raise exc.NotAuthenticated(msg)
        return fnc(*args, **kwargs)
    return _wrapped


def set_credentials(username, api_key, authenticate=True):
    """Set the username and api_key directly, and then try to authenticate."""
    identity.authenticated = False
    try:
        identity.set_credentials(username=username, api_key=api_key, authenticate=authenticate)
    except exc.AuthenticationFailed:
        clear_credentials()
        raise
    if identity.authenticated:
        connect_to_services()


def set_credential_file(cred_file, authenticate=True):
    """
    Read in the credentials from the supplied file path, and then try to
    authenticate. The file should be a standard config file in the format:

    [rackspace_cloud]
    username = myusername
    api_key = 1234567890abcdef

    """
    identity.authenticated = False
    try:
        identity.set_credential_file(cred_file, authenticate=authenticate)
    except exc.AuthenticationFailed:
        clear_credentials()
        raise
    if identity.authenticated:
        connect_to_services()


def authenticate():
    """
    Generally you will not need to call this directly; passing in your
    credentials via set_credentials() and set_credential_file() will call
    authenticate() on the identity object by default. But for situations where
    you set your credentials manually or otherwise need finer control over
    the authentication sequence, this method will call the identity object's
    authenticate() method, and an AuthenticationFailed exception will be raised
    if your credentials have not been properly set first.
    """
    identity.authenticate()


def clear_credentials():
    """De-authenticate by clearing all the names back to None."""
    global identity, cloudservers, cloudfiles, cloud_loadbalancers
    global cloud_databases, cloud_blockstorage, default_region
    identity = identity_class()
    cloudservers = None
    cloudfiles = None
    cloud_loadbalancers = None
    cloud_databases = None
    cloud_blockstorage = None
    default_region = None


def set_default_region(region):
    """Change the default_region setting."""
    global default_region
    default_region = region


def _make_agent_name(base):
    """Appends pyrax information to the underlying library's user agent."""
    if "pyrax" in base:
        return base
    return "%s:%s" % (base, USER_AGENT)


def connect_to_services():
    """Establish authenticated connections to the various cloud APIs."""
    global cloudservers, cloudfiles, cloud_loadbalancers, cloud_databases, cloud_blockstorage
    if services_to_start["servers"]:
        cloudservers = connect_to_cloudservers()
    if services_to_start["files"]:
        cloudfiles = connect_to_cloudfiles()
    if services_to_start["loadbalancers"]:
        cloud_loadbalancers = connect_to_cloud_loadbalancers()
    if services_to_start["databases"]:
        cloud_databases = connect_to_cloud_databases()
    if services_to_start["blockstorage"]:
        cloud_blockstorage = connect_to_cloud_blockstorage()

def _get_service_endpoint(svc, region=None):
    """Parses the services dict to get the proper endpoint for the given service."""
    if region is None:
        region = safe_region()
    region = safe_region(region)
    ep = identity.services.get(svc, {}).get("endpoints", {}).get(region, {}).get("public_url")
    if not ep:
        # Try the "ALL" region, and substitute the actual region
        ep = identity.services.get(svc, {}).get("endpoints", {}).get("ALL", {}).get("public_url")
        ep = ep.replace("//", "//%s." % region.lower())
    return ep


@_require_auth
def connect_to_cloudservers(region=None):
    """Creates a client for working with cloud servers."""
    region = safe_region(region)
    mgt_url = _get_service_endpoint("compute", region)
    cloudservers = _cs_client.Client(identity.username, identity.api_key,
            project_id=identity.tenant_name, auth_url=identity.auth_endpoint,
            bypass_url=mgt_url, auth_system="rackspace",
#            http_log_debug=True,
            region_name=region, service_type="compute")
    cloudservers.client.USER_AGENT = _make_agent_name(cloudservers.client.USER_AGENT)
    return cloudservers


@_require_auth
def connect_to_cloudfiles(region=None):
    """Creates a client for working with cloud files."""
    region = safe_region(region)
    cf_url = _get_service_endpoint("object_store", region)
    cdn_url = _get_service_endpoint("object_cdn", region)
    opts = {"tenant_id": identity.tenant_name, "auth_token": identity.token, "endpoint_type": "publicURL",
            "tenant_name": identity.tenant_name, "object_storage_url": cf_url, "object_cdn_url": cdn_url,
            "region_name": region}
    cloudfiles = _cf.CFClient(identity.auth_endpoint, identity.username, identity.api_key,
            tenant_name=identity.tenant_name, preauthurl=cf_url, preauthtoken=identity.token,
            auth_version="2", os_options=opts)
    cloudfiles.user_agent = _make_agent_name(cloudfiles.user_agent)
    return cloudfiles


@_require_auth
def connect_to_cloud_loadbalancers(region=None):
    """Creates a client for working with cloud load balancers."""
    region = safe_region(region)
    _cloudlb.consts.USER_AGENT = _make_agent_name(_cloudlb.consts.USER_AGENT)
    _mgr = _cloudlb.CloudLoadBalancer(identity.username, identity.api_key, region)
    cloud_loadbalancers = _mgr.loadbalancers
    cloud_loadbalancers.Node = _cloudlb.Node
    cloud_loadbalancers.VirtualIP = _cloudlb.VirtualIP
    cloud_loadbalancers.protocols = _mgr.get_protocols()
    cloud_loadbalancers.algorithms = _mgr.get_algorithms()
    cloud_loadbalancers.get_usage = _mgr.get_usage
    # Fix a referencing inconsistency in the library
    _cloudlb.accesslist.AccessList.resource = _cloudlb.accesslist.NetworkItem
    return cloud_loadbalancers


@_require_auth
def connect_to_cloud_databases(region=None):
    """Creates a client for working with cloud databases."""
    region = safe_region(region)
    ep = _get_service_endpoint("database", region)
    cloud_databases = CloudDatabaseClient(identity.username, identity.api_key,
            region_name=region, management_url=ep, auth_token=identity.token,
#            http_log_debug=True,
            tenant_id=identity.tenant_id, service_type="rax:database")
    cloud_databases.user_agent = _make_agent_name(cloud_databases.user_agent)
    return cloud_databases


@_require_auth
def connect_to_cloud_blockstorage(region=None):
    """Creates a client for working with cloud blockstorage."""
    region = safe_region(region)
    ep = _get_service_endpoint("volume", region)
    cloud_blockstorage = CloudBlockStorageClient(identity.username, identity.api_key,
            region_name=region, management_url=ep, auth_token=identity.token,
            http_log_debug=True,
            tenant_id=identity.tenant_id, service_type="volume")
    cloud_blockstorage.user_agent = _make_agent_name(cloud_blockstorage.user_agent)
    return cloud_blockstorage<|MERGE_RESOLUTION|>--- conflicted
+++ resolved
@@ -24,24 +24,6 @@
 import inspect
 import os
 
-<<<<<<< HEAD
-import exceptions as exc
-import rax_identity as _rax_identity
-import version
-
-import cf_wrapper.client as _cf
-import cloudlb as _cloudlb
-from novaclient.v1_1 import client as _cs_client
-
-from cloud_databases import CloudDatabaseClient
-from cloud_databases import CloudDatabaseDatabase
-from cloud_databases import CloudDatabaseFlavor
-from cloud_databases import CloudDatabaseInstance
-from cloud_databases import CloudDatabaseUser
-from cloud_blockstorage import CloudBlockStorageClient
-from cloud_blockstorage import CloudBlockStorageVolume
-
-=======
 # The following try block is only needed when first installing pyrax,
 # since importing the version info in setup.py tries to import this
 # entire module.
@@ -69,7 +51,6 @@
     if not in_setup:
         # This isn't a normal import problem during setup; re-raise
         raise
->>>>>>> 058e5455
 
 # Initiate the services to None until we are authenticated.
 cloudservers = None

#!/usr/bin/env python
# -*- coding: utf-8 -*-

# Copyright 2012 Rackspace

# All Rights Reserved.
#
#    Licensed under the Apache License, Version 2.0 (the "License"); you may
#    not use this file except in compliance with the License. You may obtain
#    a copy of the License at
#
#         http://www.apache.org/licenses/LICENSE-2.0
#
#    Unless required by applicable law or agreed to in writing, software
#    distributed under the License is distributed on an "AS IS" BASIS, WITHOUT
#    WARRANTIES OR CONDITIONS OF ANY KIND, either express or implied. See the
#    License for the specific language governing permissions and limitations
#    under the License.

# Since we use the novaclient package, we need to expose its exception
# classes here.
from novaclient import exceptions as _nova_exceptions
ServerNotFound = _nova_exceptions.NotFound
ServerClientException = _nova_exceptions.ClientException

class PyraxException(Exception):
    pass

class AccessListIDNotFound(PyraxException):
    pass

class AuthenticationFailed(PyraxException):
    pass

class AuthorizationFailure(PyraxException):
    pass

class AuthSystemNotFound(PyraxException):
    pass

class CDNFailed(PyraxException):
    pass

class DNSCallTimedOut(PyraxException):
    pass

class DomainCreationFailed(PyraxException):
    pass

class DomainDeletionFailed(PyraxException):
    pass

class DomainRecordAdditionFailed(PyraxException):
    pass

class DomainRecordDeletionFailed(PyraxException):
    pass

class DomainRecordNotFound(PyraxException):
    pass

class DomainRecordNotUnique(PyraxException):
    pass

class DomainRecordUpdateFailed(PyraxException):
    pass

class DomainUpdateFailed(PyraxException):
    pass

class DuplicateUser(PyraxException):
    pass

class EndpointNotDefined(PyraxException):
    pass

class EndpointNotFound(PyraxException):
    pass

class EnvironmentNotFound(PyraxException):
    pass

class FlavorNotFound(PyraxException):
    pass

class FileNotFound(PyraxException):
    pass

class FolderNotFound(PyraxException):
    pass

class KeyringModuleNotInstalled(PyraxException):
    pass

class KeyringPasswordNotFound(PyraxException):
    pass

class KeyringUsernameMissing(PyraxException):
    pass

class IdentityClassNotDefined(PyraxException):
    pass

class InvalidCDNMetadata(PyraxException):
    pass

class InvalidConfigurationFile(PyraxException):
    pass

class InvalidCredentialFile(PyraxException):
    pass

class InvalidDateTimeString(PyraxException):
    pass

class InvalidDeviceType(PyraxException):
    pass

<<<<<<< HEAD
class InvalidMonitoringCheckDetails(PyraxException):
    pass

class InvalidMonitoringCheckUpdate(PyraxException):
    pass

class InvalidMonitoringMetricsRequest(PyraxException):
    pass

class InvalidMonitoringMetricsResolution(PyraxException):
=======
class InvalidLoadBalancerParameters(PyraxException):
>>>>>>> 2d0823b4
    pass

class InvalidNodeCondition(PyraxException):
    pass

class InvalidNodeParameters(PyraxException):
    pass

class InvalidPTRRecord(PyraxException):
    pass

class InvalidSessionPersistenceType(PyraxException):
    pass

class InvalidSetting(PyraxException):
    pass

class InvalidSize(PyraxException):
    pass

class InvalidTemporaryURLMethod(PyraxException):
    pass

class InvalidUploadID(PyraxException):
    pass

class InvalidVirtualIPType(PyraxException):
    pass

class InvalidVirtualIPVersion(PyraxException):
    pass

class InvalidVolumeResize(PyraxException):
    pass

class MissingAuthSettings(PyraxException):
    pass

class MissingDNSSettings(PyraxException):
    pass

class MissingHealthMonitorSettings(PyraxException):
    pass

class MissingLoadBalancerParameters(PyraxException):
    pass

class MissingMonitoringCheckDetails(PyraxException):
    pass

class MissingMonitoringCheckGranularity(PyraxException):
    pass

class MissingName(PyraxException):
    pass

class MissingTemporaryURLKey(PyraxException):
    pass

class MonitoringCheckTargetNotSpecified(PyraxException):
    pass

class MonitoringZonesPollMissing(PyraxException):
    pass

class NetworkCIDRInvalid(PyraxException):
    pass

class NetworkCIDRMalformed(PyraxException):
    pass

class NetworkCountExceeded(PyraxException):
    pass

class NetworkInUse(PyraxException):
    pass

class NetworkNotFound(PyraxException):
    pass

class NetworkLabelNotUnique(PyraxException):
    pass

class NoMoreResults(PyraxException):
    pass

class NoReloadError(PyraxException):
    pass

class NoSSLTerminationConfiguration(PyraxException):
    pass

class NoSuchContainer(PyraxException):
    pass

class NoSuchDatabase(PyraxException):
    pass

class NoSuchDatabaseUser(PyraxException):
    pass

class NoSuchObject(PyraxException):
    pass

class NotAuthenticated(PyraxException):
    pass

class NotCDNEnabled(PyraxException):
    pass

class NoTokenLookupException(PyraxException):
    pass

class PasswordChangeFailed(PyraxException):
    pass

class ProtocolMismatch(PyraxException):
    pass

class PTRRecordCreationFailed(PyraxException):
    pass

class PTRRecordDeletionFailed(PyraxException):
    pass

class PTRRecordUpdateFailed(PyraxException):
    pass

class ServiceNotAvailable(PyraxException):
    pass

class SnapshotNotAvailable(PyraxException):
    pass

class TenantNotFound(PyraxException):
    pass

class UnattachedNode(PyraxException):
    pass

class UnattachedVirtualIP(PyraxException):
    pass

class UnicodePathError(PyraxException):
    pass

class UploadFailed(PyraxException):
    pass

class UserNotFound(PyraxException):
    pass

class VolumeAttachmentFailed(PyraxException):
    pass

class VolumeDetachmentFailed(PyraxException):
    pass

class VolumeNotAvailable(PyraxException):
    pass


class AmbiguousEndpoints(PyraxException):
    """Found more than one matching endpoint in Service Catalog."""
    def __init__(self, endpoints=None):
        self.endpoints = endpoints

    def __str__(self):
        return "AmbiguousEndpoints: %s" % repr(self.endpoints)


class ClientException(PyraxException):
    """
    The base exception class for all exceptions this library raises.
    """
    def __init__(self, code, message=None, details=None, request_id=None):
        self.code = code
        self.message = message or self.__class__.message
        self.details = details
        self.request_id = request_id

    def __str__(self):
        formatted_string = "%s (HTTP %s)" % (self.message, self.code)
        if self.request_id:
            formatted_string += " (Request-ID: %s)" % self.request_id

        return formatted_string

class BadRequest(ClientException):
    """
    HTTP 400 - Bad request: you sent some malformed data.
    """
    http_status = 400
    message = "Bad request"


class Unauthorized(ClientException):
    """
    HTTP 401 - Unauthorized: bad credentials.
    """
    http_status = 401
    message = "Unauthorized"


class Forbidden(ClientException):
    """
    HTTP 403 - Forbidden: your credentials don't give you access to this
    resource.
    """
    http_status = 403
    message = "Forbidden"


class NotFound(ClientException):
    """
    HTTP 404 - Not found
    """
    http_status = 404
    message = "Not found"


class NoUniqueMatch(ClientException):
    """
    HTTP 400 - Bad Request
    """
    http_status = 400
    message = "Not Unique"


class OverLimit(ClientException):
    """
    HTTP 413 - Over limit: you're over the API limits for this time period.
    """
    http_status = 413
    message = "Over limit"


# NotImplemented is a python keyword.
class HTTPNotImplemented(ClientException):
    """
    HTTP 501 - Not Implemented: the server does not support this operation.
    """
    http_status = 501
    message = "Not Implemented"



# In Python 2.4 Exception is old-style and thus doesn't have a __subclasses__()
# so we can do this:
#     _code_map = dict((c.http_status, c)
#                      for c in ClientException.__subclasses__())
#
# Instead, we have to hardcode it:
_code_map = dict((c.http_status, c) for c in [BadRequest, Unauthorized,
        Forbidden, NotFound, OverLimit, HTTPNotImplemented])


def from_response(response, body):
    """
    Return an instance of a ClientException or subclass
    based on an httplib2 response.

    Usage::

        resp, body = http.request(...)
        if resp.status != 200:
            raise exception_from_response(resp, body)
    """
    if isinstance(response, dict):
        status = response.get("status")
    else:
        status = response.status
    cls = _code_map.get(status, ClientException)
    request_id = response.get("x-compute-request-id")
    if body:
        message = "n/a"
        details = "n/a"
        if isinstance(body, dict):
            message = body.get("message")
            details = body.get("details")
            if message is details is None:
                error = body[body.keys()[0]]
                if isinstance(error, dict):
                    message = error.get("message", None)
                    details = error.get("details", None)
                else:
                    message = error
                    details = None
        return cls(code=status, message=message, details=details,
                   request_id=request_id)
    else:
        return cls(code=status, request_id=request_id)<|MERGE_RESOLUTION|>--- conflicted
+++ resolved
@@ -116,7 +116,9 @@
 class InvalidDeviceType(PyraxException):
     pass
 
-<<<<<<< HEAD
+class InvalidLoadBalancerParameters(PyraxException):
+    pass
+
 class InvalidMonitoringCheckDetails(PyraxException):
     pass
 
@@ -127,9 +129,6 @@
     pass
 
 class InvalidMonitoringMetricsResolution(PyraxException):
-=======
-class InvalidLoadBalancerParameters(PyraxException):
->>>>>>> 2d0823b4
     pass
 
 class InvalidNodeCondition(PyraxException):

--- conflicted
+++ resolved
@@ -21,12 +21,8 @@
 import json
 import os
 import re
-<<<<<<< HEAD
 
 from six.moves import urllib
-=======
-from six.moves import urllib_parse as urlparse
->>>>>>> 1b3be9c9
 
 import pyrax
 from pyrax.client import BaseClient

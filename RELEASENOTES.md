--- conflicted
+++ resolved
@@ -1,12 +1,9 @@
 # Release Notes for pyrax
 
-<<<<<<< HEAD
-=======
 2013.03.04 - Version 1.3.1
            - The merge for 1.3.0 did not grab the newly-created files for that
              version. They are included in this version.
 
->>>>>>> c58dd8f8
 2013.03.04 - Version 1.3.0
            - Added support for Rackspace Cloud Networks.
            - Modified attach/detach of CBS volumes so that they both raise
